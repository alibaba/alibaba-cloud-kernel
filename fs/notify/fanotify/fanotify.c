--- conflicted
+++ resolved
@@ -355,13 +355,10 @@
 		/* Mark is just getting destroyed or created? */
 		if (!conn)
 			continue;
-<<<<<<< HEAD
-=======
 		if (!(conn->flags & FSNOTIFY_CONN_FLAG_HAS_FSID))
 			continue;
 		/* Pairs with smp_wmb() in fsnotify_add_mark_list() */
 		smp_rmb();
->>>>>>> 4b972a01
 		fsid = conn->fsid;
 		if (WARN_ON_ONCE(!fsid.val[0] && !fsid.val[1]))
 			continue;
