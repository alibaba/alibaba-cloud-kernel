--- conflicted
+++ resolved
@@ -2537,29 +2537,18 @@
 static int smack_unix_stream_connect(struct sock *sock,
 				     struct sock *other, struct sock *newsk)
 {
-<<<<<<< HEAD
-	struct socket_smack *ssp = sock->sk->sk_security;
-	struct socket_smack *osp = other->sk->sk_security;
-=======
-	struct inode *sp = SOCK_INODE(sock->sk_socket);
-	struct inode *op = SOCK_INODE(other->sk_socket);
->>>>>>> 0c21e3aa
+	struct socket_smack *ssp = sock->sk_security;
+	struct socket_smack *osp = other->sk_security;
 	struct smk_audit_info ad;
 	int rc = 0;
 
 	smk_ad_init(&ad, __func__, LSM_AUDIT_DATA_NET);
-<<<<<<< HEAD
-	smk_ad_setfield_u_net_sk(&ad, other->sk);
+	smk_ad_setfield_u_net_sk(&ad, other);
 
 	if (!capable(CAP_MAC_OVERRIDE))
 		rc = smk_access(ssp->smk_out, osp->smk_in, MAY_WRITE, &ad);
 
 	return rc;
-=======
-	smk_ad_setfield_u_net_sk(&ad, other);
-	return smk_access(smk_of_inode(sp), smk_of_inode(op),
-				 MAY_READWRITE, &ad);
->>>>>>> 0c21e3aa
 }
 
 /**
