--- conflicted
+++ resolved
@@ -103,7 +103,6 @@
 	int ret;
 
 	led_data->active_low = led->active_low;
-	led_data->period = led->pwm_period_ns;
 	led_data->cdev.name = led->name;
 	led_data->cdev.default_trigger = led->default_trigger;
 	led_data->cdev.brightness_set = led_pwm_set;
@@ -129,6 +128,10 @@
 	if (led_data->can_sleep)
 		INIT_WORK(&led_data->work, led_pwm_work);
 
+	led_data->period = pwm_get_period(led_data->pwm);
+	if (!led_data->period && (led->pwm_period_ns > 0))
+		led_data->period = led->pwm_period_ns;
+
 	ret = led_classdev_register(dev, &led_data->cdev);
 	if (ret == 0) {
 		priv->num_leds++;
@@ -190,44 +193,10 @@
 
 	if (pdata) {
 		for (i = 0; i < count; i++) {
-<<<<<<< HEAD
-			struct led_pwm *cur_led = &pdata->leds[i];
-			struct led_pwm_data *led_dat = &priv->leds[i];
-
-			led_dat->pwm = devm_pwm_get(&pdev->dev, cur_led->name);
-			if (IS_ERR(led_dat->pwm)) {
-				ret = PTR_ERR(led_dat->pwm);
-				dev_err(&pdev->dev,
-					"unable to request PWM for %s\n",
-					cur_led->name);
-				goto err;
-			}
-
-			led_dat->cdev.name = cur_led->name;
-			led_dat->cdev.default_trigger = cur_led->default_trigger;
-			led_dat->active_low = cur_led->active_low;
-			led_dat->cdev.brightness_set = led_pwm_set;
-			led_dat->cdev.brightness = LED_OFF;
-			led_dat->cdev.max_brightness = cur_led->max_brightness;
-			led_dat->cdev.flags |= LED_CORE_SUSPENDRESUME;
-
-			led_dat->can_sleep = pwm_can_sleep(led_dat->pwm);
-			if (led_dat->can_sleep)
-				INIT_WORK(&led_dat->work, led_pwm_work);
-
-			led_dat->period = pwm_get_period(led_dat->pwm);
-			if (!led_dat->period && (cur_led->pwm_period_ns > 0))
-				led_dat->period = cur_led->pwm_period_ns;
-
-			ret = led_classdev_register(&pdev->dev, &led_dat->cdev);
-			if (ret < 0)
-				goto err;
-=======
 			ret = led_pwm_add(&pdev->dev, priv, &pdata->leds[i],
 					  NULL);
 			if (ret)
 				break;
->>>>>>> 0c9a03b6
 		}
 	} else {
 		ret = led_pwm_create_of(&pdev->dev, priv);
