/*
 * drivers/net/ethernet/rocker/rocker.c - Rocker switch device driver
 * Copyright (c) 2014 Jiri Pirko <jiri@resnulli.us>
 * Copyright (c) 2014 Scott Feldman <sfeldma@gmail.com>
 *
 * This program is free software; you can redistribute it and/or modify
 * it under the terms of the GNU General Public License as published by
 * the Free Software Foundation; either version 2 of the License, or
 * (at your option) any later version.
 */

#include <linux/kernel.h>
#include <linux/module.h>
#include <linux/pci.h>
#include <linux/interrupt.h>
#include <linux/sched.h>
#include <linux/wait.h>
#include <linux/spinlock.h>
#include <linux/hashtable.h>
#include <linux/crc32.h>
#include <linux/sort.h>
#include <linux/random.h>
#include <linux/netdevice.h>
#include <linux/inetdevice.h>
#include <linux/skbuff.h>
#include <linux/socket.h>
#include <linux/etherdevice.h>
#include <linux/ethtool.h>
#include <linux/if_ether.h>
#include <linux/if_vlan.h>
#include <linux/if_bridge.h>
#include <linux/bitops.h>
#include <net/switchdev.h>
#include <net/rtnetlink.h>
#include <asm-generic/io-64-nonatomic-lo-hi.h>
#include <generated/utsrelease.h>

#include "rocker.h"

static const char rocker_driver_name[] = "rocker";

static const struct pci_device_id rocker_pci_id_table[] = {
	{PCI_VDEVICE(REDHAT, PCI_DEVICE_ID_REDHAT_ROCKER), 0},
	{0, }
};

struct rocker_flow_tbl_key {
	u32 priority;
	enum rocker_of_dpa_table_id tbl_id;
	union {
		struct {
			u32 in_pport;
			u32 in_pport_mask;
			enum rocker_of_dpa_table_id goto_tbl;
		} ig_port;
		struct {
			u32 in_pport;
			__be16 vlan_id;
			__be16 vlan_id_mask;
			enum rocker_of_dpa_table_id goto_tbl;
			bool untagged;
			__be16 new_vlan_id;
		} vlan;
		struct {
			u32 in_pport;
			u32 in_pport_mask;
			__be16 eth_type;
			u8 eth_dst[ETH_ALEN];
			u8 eth_dst_mask[ETH_ALEN];
			__be16 vlan_id;
			__be16 vlan_id_mask;
			enum rocker_of_dpa_table_id goto_tbl;
			bool copy_to_cpu;
		} term_mac;
		struct {
			__be16 eth_type;
			__be32 dst4;
			__be32 dst4_mask;
			enum rocker_of_dpa_table_id goto_tbl;
			u32 group_id;
		} ucast_routing;
		struct {
			u8 eth_dst[ETH_ALEN];
			u8 eth_dst_mask[ETH_ALEN];
			int has_eth_dst;
			int has_eth_dst_mask;
			__be16 vlan_id;
			u32 tunnel_id;
			enum rocker_of_dpa_table_id goto_tbl;
			u32 group_id;
			bool copy_to_cpu;
		} bridge;
		struct {
			u32 in_pport;
			u32 in_pport_mask;
			u8 eth_src[ETH_ALEN];
			u8 eth_src_mask[ETH_ALEN];
			u8 eth_dst[ETH_ALEN];
			u8 eth_dst_mask[ETH_ALEN];
			__be16 eth_type;
			__be16 vlan_id;
			__be16 vlan_id_mask;
			u8 ip_proto;
			u8 ip_proto_mask;
			u8 ip_tos;
			u8 ip_tos_mask;
			u32 group_id;
		} acl;
	};
};

struct rocker_flow_tbl_entry {
	struct hlist_node entry;
	u32 ref_count;
	u64 cookie;
	struct rocker_flow_tbl_key key;
	u32 key_crc32; /* key */
};

struct rocker_group_tbl_entry {
	struct hlist_node entry;
	u32 cmd;
	u32 group_id; /* key */
	u16 group_count;
	u32 *group_ids;
	union {
		struct {
			u8 pop_vlan;
		} l2_interface;
		struct {
			u8 eth_src[ETH_ALEN];
			u8 eth_dst[ETH_ALEN];
			__be16 vlan_id;
			u32 group_id;
		} l2_rewrite;
		struct {
			u8 eth_src[ETH_ALEN];
			u8 eth_dst[ETH_ALEN];
			__be16 vlan_id;
			bool ttl_check;
			u32 group_id;
		} l3_unicast;
	};
};

struct rocker_fdb_tbl_entry {
	struct hlist_node entry;
	u32 key_crc32; /* key */
	bool learned;
	struct rocker_fdb_tbl_key {
		u32 pport;
		u8 addr[ETH_ALEN];
		__be16 vlan_id;
	} key;
};

struct rocker_internal_vlan_tbl_entry {
	struct hlist_node entry;
	int ifindex; /* key */
	u32 ref_count;
	__be16 vlan_id;
};

struct rocker_desc_info {
	char *data; /* mapped */
	size_t data_size;
	size_t tlv_size;
	struct rocker_desc *desc;
	DEFINE_DMA_UNMAP_ADDR(mapaddr);
};

struct rocker_dma_ring_info {
	size_t size;
	u32 head;
	u32 tail;
	struct rocker_desc *desc; /* mapped */
	dma_addr_t mapaddr;
	struct rocker_desc_info *desc_info;
	unsigned int type;
};

struct rocker;

enum {
	ROCKER_CTRL_LINK_LOCAL_MCAST,
	ROCKER_CTRL_LOCAL_ARP,
	ROCKER_CTRL_IPV4_MCAST,
	ROCKER_CTRL_IPV6_MCAST,
	ROCKER_CTRL_DFLT_BRIDGING,
	ROCKER_CTRL_MAX,
};

#define ROCKER_INTERNAL_VLAN_ID_BASE	0x0f00
#define ROCKER_N_INTERNAL_VLANS		255
#define ROCKER_VLAN_BITMAP_LEN		BITS_TO_LONGS(VLAN_N_VID)
#define ROCKER_INTERNAL_VLAN_BITMAP_LEN	BITS_TO_LONGS(ROCKER_N_INTERNAL_VLANS)

struct rocker_port {
	struct net_device *dev;
	struct net_device *bridge_dev;
	struct rocker *rocker;
	unsigned int port_number;
	u32 pport;
	__be16 internal_vlan_id;
	int stp_state;
	u32 brport_flags;
	bool ctrls[ROCKER_CTRL_MAX];
	unsigned long vlan_bitmap[ROCKER_VLAN_BITMAP_LEN];
	struct napi_struct napi_tx;
	struct napi_struct napi_rx;
	struct rocker_dma_ring_info tx_ring;
	struct rocker_dma_ring_info rx_ring;
};

struct rocker {
	struct pci_dev *pdev;
	u8 __iomem *hw_addr;
	struct msix_entry *msix_entries;
	unsigned int port_count;
	struct rocker_port **ports;
	struct {
		u64 id;
	} hw;
	spinlock_t cmd_ring_lock;
	struct rocker_dma_ring_info cmd_ring;
	struct rocker_dma_ring_info event_ring;
	DECLARE_HASHTABLE(flow_tbl, 16);
	spinlock_t flow_tbl_lock;
	u64 flow_tbl_next_cookie;
	DECLARE_HASHTABLE(group_tbl, 16);
	spinlock_t group_tbl_lock;
	DECLARE_HASHTABLE(fdb_tbl, 16);
	spinlock_t fdb_tbl_lock;
	unsigned long internal_vlan_bitmap[ROCKER_INTERNAL_VLAN_BITMAP_LEN];
	DECLARE_HASHTABLE(internal_vlan_tbl, 8);
	spinlock_t internal_vlan_tbl_lock;
};

static const u8 zero_mac[ETH_ALEN]   = { 0x00, 0x00, 0x00, 0x00, 0x00, 0x00 };
static const u8 ff_mac[ETH_ALEN]     = { 0xff, 0xff, 0xff, 0xff, 0xff, 0xff };
static const u8 ll_mac[ETH_ALEN]     = { 0x01, 0x80, 0xc2, 0x00, 0x00, 0x00 };
static const u8 ll_mask[ETH_ALEN]    = { 0xff, 0xff, 0xff, 0xff, 0xff, 0xf0 };
static const u8 mcast_mac[ETH_ALEN]  = { 0x01, 0x00, 0x00, 0x00, 0x00, 0x00 };
static const u8 ipv4_mcast[ETH_ALEN] = { 0x01, 0x00, 0x5e, 0x00, 0x00, 0x00 };
static const u8 ipv4_mask[ETH_ALEN]  = { 0xff, 0xff, 0xff, 0x80, 0x00, 0x00 };
static const u8 ipv6_mcast[ETH_ALEN] = { 0x33, 0x33, 0x00, 0x00, 0x00, 0x00 };
static const u8 ipv6_mask[ETH_ALEN]  = { 0xff, 0xff, 0x00, 0x00, 0x00, 0x00 };

/* Rocker priority levels for flow table entries.  Higher
 * priority match takes precedence over lower priority match.
 */

enum {
	ROCKER_PRIORITY_UNKNOWN = 0,
	ROCKER_PRIORITY_IG_PORT = 1,
	ROCKER_PRIORITY_VLAN = 1,
	ROCKER_PRIORITY_TERM_MAC_UCAST = 0,
	ROCKER_PRIORITY_TERM_MAC_MCAST = 1,
	ROCKER_PRIORITY_UNICAST_ROUTING = 1,
	ROCKER_PRIORITY_BRIDGING_VLAN_DFLT_EXACT = 1,
	ROCKER_PRIORITY_BRIDGING_VLAN_DFLT_WILD = 2,
	ROCKER_PRIORITY_BRIDGING_VLAN = 3,
	ROCKER_PRIORITY_BRIDGING_TENANT_DFLT_EXACT = 1,
	ROCKER_PRIORITY_BRIDGING_TENANT_DFLT_WILD = 2,
	ROCKER_PRIORITY_BRIDGING_TENANT = 3,
	ROCKER_PRIORITY_ACL_CTRL = 3,
	ROCKER_PRIORITY_ACL_NORMAL = 2,
	ROCKER_PRIORITY_ACL_DFLT = 1,
};

static bool rocker_vlan_id_is_internal(__be16 vlan_id)
{
	u16 start = ROCKER_INTERNAL_VLAN_ID_BASE;
	u16 end = 0xffe;
	u16 _vlan_id = ntohs(vlan_id);

	return (_vlan_id >= start && _vlan_id <= end);
}

static __be16 rocker_port_vid_to_vlan(struct rocker_port *rocker_port,
				      u16 vid, bool *pop_vlan)
{
	__be16 vlan_id;

	if (pop_vlan)
		*pop_vlan = false;
	vlan_id = htons(vid);
	if (!vlan_id) {
		vlan_id = rocker_port->internal_vlan_id;
		if (pop_vlan)
			*pop_vlan = true;
	}

	return vlan_id;
}

static u16 rocker_port_vlan_to_vid(struct rocker_port *rocker_port,
				   __be16 vlan_id)
{
	if (rocker_vlan_id_is_internal(vlan_id))
		return 0;

	return ntohs(vlan_id);
}

static bool rocker_port_is_bridged(struct rocker_port *rocker_port)
{
	return !!rocker_port->bridge_dev;
}

struct rocker_wait {
	wait_queue_head_t wait;
	bool done;
	bool nowait;
};

static void rocker_wait_reset(struct rocker_wait *wait)
{
	wait->done = false;
	wait->nowait = false;
}

static void rocker_wait_init(struct rocker_wait *wait)
{
	init_waitqueue_head(&wait->wait);
	rocker_wait_reset(wait);
}

static struct rocker_wait *rocker_wait_create(gfp_t gfp)
{
	struct rocker_wait *wait;

	wait = kmalloc(sizeof(*wait), gfp);
	if (!wait)
		return NULL;
	rocker_wait_init(wait);
	return wait;
}

static void rocker_wait_destroy(struct rocker_wait *work)
{
	kfree(work);
}

static bool rocker_wait_event_timeout(struct rocker_wait *wait,
				      unsigned long timeout)
{
	wait_event_timeout(wait->wait, wait->done, HZ / 10);
	if (!wait->done)
		return false;
	return true;
}

static void rocker_wait_wake_up(struct rocker_wait *wait)
{
	wait->done = true;
	wake_up(&wait->wait);
}

static u32 rocker_msix_vector(struct rocker *rocker, unsigned int vector)
{
	return rocker->msix_entries[vector].vector;
}

static u32 rocker_msix_tx_vector(struct rocker_port *rocker_port)
{
	return rocker_msix_vector(rocker_port->rocker,
				  ROCKER_MSIX_VEC_TX(rocker_port->port_number));
}

static u32 rocker_msix_rx_vector(struct rocker_port *rocker_port)
{
	return rocker_msix_vector(rocker_port->rocker,
				  ROCKER_MSIX_VEC_RX(rocker_port->port_number));
}

#define rocker_write32(rocker, reg, val)	\
	writel((val), (rocker)->hw_addr + (ROCKER_ ## reg))
#define rocker_read32(rocker, reg)	\
	readl((rocker)->hw_addr + (ROCKER_ ## reg))
#define rocker_write64(rocker, reg, val)	\
	writeq((val), (rocker)->hw_addr + (ROCKER_ ## reg))
#define rocker_read64(rocker, reg)	\
	readq((rocker)->hw_addr + (ROCKER_ ## reg))

/*****************************
 * HW basic testing functions
 *****************************/

static int rocker_reg_test(struct rocker *rocker)
{
	struct pci_dev *pdev = rocker->pdev;
	u64 test_reg;
	u64 rnd;

	rnd = prandom_u32();
	rnd >>= 1;
	rocker_write32(rocker, TEST_REG, rnd);
	test_reg = rocker_read32(rocker, TEST_REG);
	if (test_reg != rnd * 2) {
		dev_err(&pdev->dev, "unexpected 32bit register value %08llx, expected %08llx\n",
			test_reg, rnd * 2);
		return -EIO;
	}

	rnd = prandom_u32();
	rnd <<= 31;
	rnd |= prandom_u32();
	rocker_write64(rocker, TEST_REG64, rnd);
	test_reg = rocker_read64(rocker, TEST_REG64);
	if (test_reg != rnd * 2) {
		dev_err(&pdev->dev, "unexpected 64bit register value %16llx, expected %16llx\n",
			test_reg, rnd * 2);
		return -EIO;
	}

	return 0;
}

static int rocker_dma_test_one(struct rocker *rocker, struct rocker_wait *wait,
			       u32 test_type, dma_addr_t dma_handle,
			       unsigned char *buf, unsigned char *expect,
			       size_t size)
{
	struct pci_dev *pdev = rocker->pdev;
	int i;

	rocker_wait_reset(wait);
	rocker_write32(rocker, TEST_DMA_CTRL, test_type);

	if (!rocker_wait_event_timeout(wait, HZ / 10)) {
		dev_err(&pdev->dev, "no interrupt received within a timeout\n");
		return -EIO;
	}

	for (i = 0; i < size; i++) {
		if (buf[i] != expect[i]) {
			dev_err(&pdev->dev, "unexpected memory content %02x at byte %x\n, %02x expected",
				buf[i], i, expect[i]);
			return -EIO;
		}
	}
	return 0;
}

#define ROCKER_TEST_DMA_BUF_SIZE (PAGE_SIZE * 4)
#define ROCKER_TEST_DMA_FILL_PATTERN 0x96

static int rocker_dma_test_offset(struct rocker *rocker,
				  struct rocker_wait *wait, int offset)
{
	struct pci_dev *pdev = rocker->pdev;
	unsigned char *alloc;
	unsigned char *buf;
	unsigned char *expect;
	dma_addr_t dma_handle;
	int i;
	int err;

	alloc = kzalloc(ROCKER_TEST_DMA_BUF_SIZE * 2 + offset,
			GFP_KERNEL | GFP_DMA);
	if (!alloc)
		return -ENOMEM;
	buf = alloc + offset;
	expect = buf + ROCKER_TEST_DMA_BUF_SIZE;

	dma_handle = pci_map_single(pdev, buf, ROCKER_TEST_DMA_BUF_SIZE,
				    PCI_DMA_BIDIRECTIONAL);
	if (pci_dma_mapping_error(pdev, dma_handle)) {
		err = -EIO;
		goto free_alloc;
	}

	rocker_write64(rocker, TEST_DMA_ADDR, dma_handle);
	rocker_write32(rocker, TEST_DMA_SIZE, ROCKER_TEST_DMA_BUF_SIZE);

	memset(expect, ROCKER_TEST_DMA_FILL_PATTERN, ROCKER_TEST_DMA_BUF_SIZE);
	err = rocker_dma_test_one(rocker, wait, ROCKER_TEST_DMA_CTRL_FILL,
				  dma_handle, buf, expect,
				  ROCKER_TEST_DMA_BUF_SIZE);
	if (err)
		goto unmap;

	memset(expect, 0, ROCKER_TEST_DMA_BUF_SIZE);
	err = rocker_dma_test_one(rocker, wait, ROCKER_TEST_DMA_CTRL_CLEAR,
				  dma_handle, buf, expect,
				  ROCKER_TEST_DMA_BUF_SIZE);
	if (err)
		goto unmap;

	prandom_bytes(buf, ROCKER_TEST_DMA_BUF_SIZE);
	for (i = 0; i < ROCKER_TEST_DMA_BUF_SIZE; i++)
		expect[i] = ~buf[i];
	err = rocker_dma_test_one(rocker, wait, ROCKER_TEST_DMA_CTRL_INVERT,
				  dma_handle, buf, expect,
				  ROCKER_TEST_DMA_BUF_SIZE);
	if (err)
		goto unmap;

unmap:
	pci_unmap_single(pdev, dma_handle, ROCKER_TEST_DMA_BUF_SIZE,
			 PCI_DMA_BIDIRECTIONAL);
free_alloc:
	kfree(alloc);

	return err;
}

static int rocker_dma_test(struct rocker *rocker, struct rocker_wait *wait)
{
	int i;
	int err;

	for (i = 0; i < 8; i++) {
		err = rocker_dma_test_offset(rocker, wait, i);
		if (err)
			return err;
	}
	return 0;
}

static irqreturn_t rocker_test_irq_handler(int irq, void *dev_id)
{
	struct rocker_wait *wait = dev_id;

	rocker_wait_wake_up(wait);

	return IRQ_HANDLED;
}

static int rocker_basic_hw_test(struct rocker *rocker)
{
	struct pci_dev *pdev = rocker->pdev;
	struct rocker_wait wait;
	int err;

	err = rocker_reg_test(rocker);
	if (err) {
		dev_err(&pdev->dev, "reg test failed\n");
		return err;
	}

	err = request_irq(rocker_msix_vector(rocker, ROCKER_MSIX_VEC_TEST),
			  rocker_test_irq_handler, 0,
			  rocker_driver_name, &wait);
	if (err) {
		dev_err(&pdev->dev, "cannot assign test irq\n");
		return err;
	}

	rocker_wait_init(&wait);
	rocker_write32(rocker, TEST_IRQ, ROCKER_MSIX_VEC_TEST);

	if (!rocker_wait_event_timeout(&wait, HZ / 10)) {
		dev_err(&pdev->dev, "no interrupt received within a timeout\n");
		err = -EIO;
		goto free_irq;
	}

	err = rocker_dma_test(rocker, &wait);
	if (err)
		dev_err(&pdev->dev, "dma test failed\n");

free_irq:
	free_irq(rocker_msix_vector(rocker, ROCKER_MSIX_VEC_TEST), &wait);
	return err;
}

/******
 * TLV
 ******/

#define ROCKER_TLV_ALIGNTO 8U
#define ROCKER_TLV_ALIGN(len) \
	(((len) + ROCKER_TLV_ALIGNTO - 1) & ~(ROCKER_TLV_ALIGNTO - 1))
#define ROCKER_TLV_HDRLEN ROCKER_TLV_ALIGN(sizeof(struct rocker_tlv))

/*  <------- ROCKER_TLV_HDRLEN -------> <--- ROCKER_TLV_ALIGN(payload) --->
 * +-----------------------------+- - -+- - - - - - - - - - - - - - -+- - -+
 * |             Header          | Pad |           Payload           | Pad |
 * |      (struct rocker_tlv)    | ing |                             | ing |
 * +-----------------------------+- - -+- - - - - - - - - - - - - - -+- - -+
 *  <--------------------------- tlv->len -------------------------->
 */

static struct rocker_tlv *rocker_tlv_next(const struct rocker_tlv *tlv,
					  int *remaining)
{
	int totlen = ROCKER_TLV_ALIGN(tlv->len);

	*remaining -= totlen;
	return (struct rocker_tlv *) ((char *) tlv + totlen);
}

static int rocker_tlv_ok(const struct rocker_tlv *tlv, int remaining)
{
	return remaining >= (int) ROCKER_TLV_HDRLEN &&
	       tlv->len >= ROCKER_TLV_HDRLEN &&
	       tlv->len <= remaining;
}

#define rocker_tlv_for_each(pos, head, len, rem)	\
	for (pos = head, rem = len;			\
	     rocker_tlv_ok(pos, rem);			\
	     pos = rocker_tlv_next(pos, &(rem)))

#define rocker_tlv_for_each_nested(pos, tlv, rem)	\
	rocker_tlv_for_each(pos, rocker_tlv_data(tlv),	\
			    rocker_tlv_len(tlv), rem)

static int rocker_tlv_attr_size(int payload)
{
	return ROCKER_TLV_HDRLEN + payload;
}

static int rocker_tlv_total_size(int payload)
{
	return ROCKER_TLV_ALIGN(rocker_tlv_attr_size(payload));
}

static int rocker_tlv_padlen(int payload)
{
	return rocker_tlv_total_size(payload) - rocker_tlv_attr_size(payload);
}

static int rocker_tlv_type(const struct rocker_tlv *tlv)
{
	return tlv->type;
}

static void *rocker_tlv_data(const struct rocker_tlv *tlv)
{
	return (char *) tlv + ROCKER_TLV_HDRLEN;
}

static int rocker_tlv_len(const struct rocker_tlv *tlv)
{
	return tlv->len - ROCKER_TLV_HDRLEN;
}

static u8 rocker_tlv_get_u8(const struct rocker_tlv *tlv)
{
	return *(u8 *) rocker_tlv_data(tlv);
}

static u16 rocker_tlv_get_u16(const struct rocker_tlv *tlv)
{
	return *(u16 *) rocker_tlv_data(tlv);
}

static __be16 rocker_tlv_get_be16(const struct rocker_tlv *tlv)
{
	return *(__be16 *) rocker_tlv_data(tlv);
}

static u32 rocker_tlv_get_u32(const struct rocker_tlv *tlv)
{
	return *(u32 *) rocker_tlv_data(tlv);
}

static u64 rocker_tlv_get_u64(const struct rocker_tlv *tlv)
{
	return *(u64 *) rocker_tlv_data(tlv);
}

static void rocker_tlv_parse(struct rocker_tlv **tb, int maxtype,
			     const char *buf, int buf_len)
{
	const struct rocker_tlv *tlv;
	const struct rocker_tlv *head = (const struct rocker_tlv *) buf;
	int rem;

	memset(tb, 0, sizeof(struct rocker_tlv *) * (maxtype + 1));

	rocker_tlv_for_each(tlv, head, buf_len, rem) {
		u32 type = rocker_tlv_type(tlv);

		if (type > 0 && type <= maxtype)
			tb[type] = (struct rocker_tlv *) tlv;
	}
}

static void rocker_tlv_parse_nested(struct rocker_tlv **tb, int maxtype,
				    const struct rocker_tlv *tlv)
{
	rocker_tlv_parse(tb, maxtype, rocker_tlv_data(tlv),
			 rocker_tlv_len(tlv));
}

static void rocker_tlv_parse_desc(struct rocker_tlv **tb, int maxtype,
				  struct rocker_desc_info *desc_info)
{
	rocker_tlv_parse(tb, maxtype, desc_info->data,
			 desc_info->desc->tlv_size);
}

static struct rocker_tlv *rocker_tlv_start(struct rocker_desc_info *desc_info)
{
	return (struct rocker_tlv *) ((char *) desc_info->data +
					       desc_info->tlv_size);
}

static int rocker_tlv_put(struct rocker_desc_info *desc_info,
			  int attrtype, int attrlen, const void *data)
{
	int tail_room = desc_info->data_size - desc_info->tlv_size;
	int total_size = rocker_tlv_total_size(attrlen);
	struct rocker_tlv *tlv;

	if (unlikely(tail_room < total_size))
		return -EMSGSIZE;

	tlv = rocker_tlv_start(desc_info);
	desc_info->tlv_size += total_size;
	tlv->type = attrtype;
	tlv->len = rocker_tlv_attr_size(attrlen);
	memcpy(rocker_tlv_data(tlv), data, attrlen);
	memset((char *) tlv + tlv->len, 0, rocker_tlv_padlen(attrlen));
	return 0;
}

static int rocker_tlv_put_u8(struct rocker_desc_info *desc_info,
			     int attrtype, u8 value)
{
	return rocker_tlv_put(desc_info, attrtype, sizeof(u8), &value);
}

static int rocker_tlv_put_u16(struct rocker_desc_info *desc_info,
			      int attrtype, u16 value)
{
	return rocker_tlv_put(desc_info, attrtype, sizeof(u16), &value);
}

static int rocker_tlv_put_be16(struct rocker_desc_info *desc_info,
			       int attrtype, __be16 value)
{
	return rocker_tlv_put(desc_info, attrtype, sizeof(__be16), &value);
}

static int rocker_tlv_put_u32(struct rocker_desc_info *desc_info,
			      int attrtype, u32 value)
{
	return rocker_tlv_put(desc_info, attrtype, sizeof(u32), &value);
}

static int rocker_tlv_put_be32(struct rocker_desc_info *desc_info,
			       int attrtype, __be32 value)
{
	return rocker_tlv_put(desc_info, attrtype, sizeof(__be32), &value);
}

static int rocker_tlv_put_u64(struct rocker_desc_info *desc_info,
			      int attrtype, u64 value)
{
	return rocker_tlv_put(desc_info, attrtype, sizeof(u64), &value);
}

static struct rocker_tlv *
rocker_tlv_nest_start(struct rocker_desc_info *desc_info, int attrtype)
{
	struct rocker_tlv *start = rocker_tlv_start(desc_info);

	if (rocker_tlv_put(desc_info, attrtype, 0, NULL) < 0)
		return NULL;

	return start;
}

static void rocker_tlv_nest_end(struct rocker_desc_info *desc_info,
				struct rocker_tlv *start)
{
	start->len = (char *) rocker_tlv_start(desc_info) - (char *) start;
}

static void rocker_tlv_nest_cancel(struct rocker_desc_info *desc_info,
				   struct rocker_tlv *start)
{
	desc_info->tlv_size = (char *) start - desc_info->data;
}

/******************************************
 * DMA rings and descriptors manipulations
 ******************************************/

static u32 __pos_inc(u32 pos, size_t limit)
{
	return ++pos == limit ? 0 : pos;
}

static int rocker_desc_err(struct rocker_desc_info *desc_info)
{
	int err = desc_info->desc->comp_err & ~ROCKER_DMA_DESC_COMP_ERR_GEN;

	switch (err) {
	case ROCKER_OK:
		return 0;
	case -ROCKER_ENOENT:
		return -ENOENT;
	case -ROCKER_ENXIO:
		return -ENXIO;
	case -ROCKER_ENOMEM:
		return -ENOMEM;
	case -ROCKER_EEXIST:
		return -EEXIST;
	case -ROCKER_EINVAL:
		return -EINVAL;
	case -ROCKER_EMSGSIZE:
		return -EMSGSIZE;
	case -ROCKER_ENOTSUP:
		return -EOPNOTSUPP;
	case -ROCKER_ENOBUFS:
		return -ENOBUFS;
	}

	return -EINVAL;
}

static void rocker_desc_gen_clear(struct rocker_desc_info *desc_info)
{
	desc_info->desc->comp_err &= ~ROCKER_DMA_DESC_COMP_ERR_GEN;
}

static bool rocker_desc_gen(struct rocker_desc_info *desc_info)
{
	u32 comp_err = desc_info->desc->comp_err;

	return comp_err & ROCKER_DMA_DESC_COMP_ERR_GEN ? true : false;
}

static void *rocker_desc_cookie_ptr_get(struct rocker_desc_info *desc_info)
{
	return (void *)(uintptr_t)desc_info->desc->cookie;
}

static void rocker_desc_cookie_ptr_set(struct rocker_desc_info *desc_info,
				       void *ptr)
{
	desc_info->desc->cookie = (uintptr_t) ptr;
}

static struct rocker_desc_info *
rocker_desc_head_get(struct rocker_dma_ring_info *info)
{
	static struct rocker_desc_info *desc_info;
	u32 head = __pos_inc(info->head, info->size);

	desc_info = &info->desc_info[info->head];
	if (head == info->tail)
		return NULL; /* ring full */
	desc_info->tlv_size = 0;
	return desc_info;
}

static void rocker_desc_commit(struct rocker_desc_info *desc_info)
{
	desc_info->desc->buf_size = desc_info->data_size;
	desc_info->desc->tlv_size = desc_info->tlv_size;
}

static void rocker_desc_head_set(struct rocker *rocker,
				 struct rocker_dma_ring_info *info,
				 struct rocker_desc_info *desc_info)
{
	u32 head = __pos_inc(info->head, info->size);

	BUG_ON(head == info->tail);
	rocker_desc_commit(desc_info);
	info->head = head;
	rocker_write32(rocker, DMA_DESC_HEAD(info->type), head);
}

static struct rocker_desc_info *
rocker_desc_tail_get(struct rocker_dma_ring_info *info)
{
	static struct rocker_desc_info *desc_info;

	if (info->tail == info->head)
		return NULL; /* nothing to be done between head and tail */
	desc_info = &info->desc_info[info->tail];
	if (!rocker_desc_gen(desc_info))
		return NULL; /* gen bit not set, desc is not ready yet */
	info->tail = __pos_inc(info->tail, info->size);
	desc_info->tlv_size = desc_info->desc->tlv_size;
	return desc_info;
}

static void rocker_dma_ring_credits_set(struct rocker *rocker,
					struct rocker_dma_ring_info *info,
					u32 credits)
{
	if (credits)
		rocker_write32(rocker, DMA_DESC_CREDITS(info->type), credits);
}

static unsigned long rocker_dma_ring_size_fix(size_t size)
{
	return max(ROCKER_DMA_SIZE_MIN,
		   min(roundup_pow_of_two(size), ROCKER_DMA_SIZE_MAX));
}

static int rocker_dma_ring_create(struct rocker *rocker,
				  unsigned int type,
				  size_t size,
				  struct rocker_dma_ring_info *info)
{
	int i;

	BUG_ON(size != rocker_dma_ring_size_fix(size));
	info->size = size;
	info->type = type;
	info->head = 0;
	info->tail = 0;
	info->desc_info = kcalloc(info->size, sizeof(*info->desc_info),
				  GFP_KERNEL);
	if (!info->desc_info)
		return -ENOMEM;

	info->desc = pci_alloc_consistent(rocker->pdev,
					  info->size * sizeof(*info->desc),
					  &info->mapaddr);
	if (!info->desc) {
		kfree(info->desc_info);
		return -ENOMEM;
	}

	for (i = 0; i < info->size; i++)
		info->desc_info[i].desc = &info->desc[i];

	rocker_write32(rocker, DMA_DESC_CTRL(info->type),
		       ROCKER_DMA_DESC_CTRL_RESET);
	rocker_write64(rocker, DMA_DESC_ADDR(info->type), info->mapaddr);
	rocker_write32(rocker, DMA_DESC_SIZE(info->type), info->size);

	return 0;
}

static void rocker_dma_ring_destroy(struct rocker *rocker,
				    struct rocker_dma_ring_info *info)
{
	rocker_write64(rocker, DMA_DESC_ADDR(info->type), 0);

	pci_free_consistent(rocker->pdev,
			    info->size * sizeof(struct rocker_desc),
			    info->desc, info->mapaddr);
	kfree(info->desc_info);
}

static void rocker_dma_ring_pass_to_producer(struct rocker *rocker,
					     struct rocker_dma_ring_info *info)
{
	int i;

	BUG_ON(info->head || info->tail);

	/* When ring is consumer, we need to advance head for each desc.
	 * That tells hw that the desc is ready to be used by it.
	 */
	for (i = 0; i < info->size - 1; i++)
		rocker_desc_head_set(rocker, info, &info->desc_info[i]);
	rocker_desc_commit(&info->desc_info[i]);
}

static int rocker_dma_ring_bufs_alloc(struct rocker *rocker,
				      struct rocker_dma_ring_info *info,
				      int direction, size_t buf_size)
{
	struct pci_dev *pdev = rocker->pdev;
	int i;
	int err;

	for (i = 0; i < info->size; i++) {
		struct rocker_desc_info *desc_info = &info->desc_info[i];
		struct rocker_desc *desc = &info->desc[i];
		dma_addr_t dma_handle;
		char *buf;

		buf = kzalloc(buf_size, GFP_KERNEL | GFP_DMA);
		if (!buf) {
			err = -ENOMEM;
			goto rollback;
		}

		dma_handle = pci_map_single(pdev, buf, buf_size, direction);
		if (pci_dma_mapping_error(pdev, dma_handle)) {
			kfree(buf);
			err = -EIO;
			goto rollback;
		}

		desc_info->data = buf;
		desc_info->data_size = buf_size;
		dma_unmap_addr_set(desc_info, mapaddr, dma_handle);

		desc->buf_addr = dma_handle;
		desc->buf_size = buf_size;
	}
	return 0;

rollback:
	for (i--; i >= 0; i--) {
		struct rocker_desc_info *desc_info = &info->desc_info[i];

		pci_unmap_single(pdev, dma_unmap_addr(desc_info, mapaddr),
				 desc_info->data_size, direction);
		kfree(desc_info->data);
	}
	return err;
}

static void rocker_dma_ring_bufs_free(struct rocker *rocker,
				      struct rocker_dma_ring_info *info,
				      int direction)
{
	struct pci_dev *pdev = rocker->pdev;
	int i;

	for (i = 0; i < info->size; i++) {
		struct rocker_desc_info *desc_info = &info->desc_info[i];
		struct rocker_desc *desc = &info->desc[i];

		desc->buf_addr = 0;
		desc->buf_size = 0;
		pci_unmap_single(pdev, dma_unmap_addr(desc_info, mapaddr),
				 desc_info->data_size, direction);
		kfree(desc_info->data);
	}
}

static int rocker_dma_rings_init(struct rocker *rocker)
{
	struct pci_dev *pdev = rocker->pdev;
	int err;

	err = rocker_dma_ring_create(rocker, ROCKER_DMA_CMD,
				     ROCKER_DMA_CMD_DEFAULT_SIZE,
				     &rocker->cmd_ring);
	if (err) {
		dev_err(&pdev->dev, "failed to create command dma ring\n");
		return err;
	}

	spin_lock_init(&rocker->cmd_ring_lock);

	err = rocker_dma_ring_bufs_alloc(rocker, &rocker->cmd_ring,
					 PCI_DMA_BIDIRECTIONAL, PAGE_SIZE);
	if (err) {
		dev_err(&pdev->dev, "failed to alloc command dma ring buffers\n");
		goto err_dma_cmd_ring_bufs_alloc;
	}

	err = rocker_dma_ring_create(rocker, ROCKER_DMA_EVENT,
				     ROCKER_DMA_EVENT_DEFAULT_SIZE,
				     &rocker->event_ring);
	if (err) {
		dev_err(&pdev->dev, "failed to create event dma ring\n");
		goto err_dma_event_ring_create;
	}

	err = rocker_dma_ring_bufs_alloc(rocker, &rocker->event_ring,
					 PCI_DMA_FROMDEVICE, PAGE_SIZE);
	if (err) {
		dev_err(&pdev->dev, "failed to alloc event dma ring buffers\n");
		goto err_dma_event_ring_bufs_alloc;
	}
	rocker_dma_ring_pass_to_producer(rocker, &rocker->event_ring);
	return 0;

err_dma_event_ring_bufs_alloc:
	rocker_dma_ring_destroy(rocker, &rocker->event_ring);
err_dma_event_ring_create:
	rocker_dma_ring_bufs_free(rocker, &rocker->cmd_ring,
				  PCI_DMA_BIDIRECTIONAL);
err_dma_cmd_ring_bufs_alloc:
	rocker_dma_ring_destroy(rocker, &rocker->cmd_ring);
	return err;
}

static void rocker_dma_rings_fini(struct rocker *rocker)
{
	rocker_dma_ring_bufs_free(rocker, &rocker->event_ring,
				  PCI_DMA_BIDIRECTIONAL);
	rocker_dma_ring_destroy(rocker, &rocker->event_ring);
	rocker_dma_ring_bufs_free(rocker, &rocker->cmd_ring,
				  PCI_DMA_BIDIRECTIONAL);
	rocker_dma_ring_destroy(rocker, &rocker->cmd_ring);
}

static int rocker_dma_rx_ring_skb_map(struct rocker *rocker,
				      struct rocker_port *rocker_port,
				      struct rocker_desc_info *desc_info,
				      struct sk_buff *skb, size_t buf_len)
{
	struct pci_dev *pdev = rocker->pdev;
	dma_addr_t dma_handle;

	dma_handle = pci_map_single(pdev, skb->data, buf_len,
				    PCI_DMA_FROMDEVICE);
	if (pci_dma_mapping_error(pdev, dma_handle))
		return -EIO;
	if (rocker_tlv_put_u64(desc_info, ROCKER_TLV_RX_FRAG_ADDR, dma_handle))
		goto tlv_put_failure;
	if (rocker_tlv_put_u16(desc_info, ROCKER_TLV_RX_FRAG_MAX_LEN, buf_len))
		goto tlv_put_failure;
	return 0;

tlv_put_failure:
	pci_unmap_single(pdev, dma_handle, buf_len, PCI_DMA_FROMDEVICE);
	desc_info->tlv_size = 0;
	return -EMSGSIZE;
}

static size_t rocker_port_rx_buf_len(struct rocker_port *rocker_port)
{
	return rocker_port->dev->mtu + ETH_HLEN + ETH_FCS_LEN + VLAN_HLEN;
}

static int rocker_dma_rx_ring_skb_alloc(struct rocker *rocker,
					struct rocker_port *rocker_port,
					struct rocker_desc_info *desc_info)
{
	struct net_device *dev = rocker_port->dev;
	struct sk_buff *skb;
	size_t buf_len = rocker_port_rx_buf_len(rocker_port);
	int err;

	/* Ensure that hw will see tlv_size zero in case of an error.
	 * That tells hw to use another descriptor.
	 */
	rocker_desc_cookie_ptr_set(desc_info, NULL);
	desc_info->tlv_size = 0;

	skb = netdev_alloc_skb_ip_align(dev, buf_len);
	if (!skb)
		return -ENOMEM;
	err = rocker_dma_rx_ring_skb_map(rocker, rocker_port, desc_info,
					 skb, buf_len);
	if (err) {
		dev_kfree_skb_any(skb);
		return err;
	}
	rocker_desc_cookie_ptr_set(desc_info, skb);
	return 0;
}

static void rocker_dma_rx_ring_skb_unmap(struct rocker *rocker,
					 struct rocker_tlv **attrs)
{
	struct pci_dev *pdev = rocker->pdev;
	dma_addr_t dma_handle;
	size_t len;

	if (!attrs[ROCKER_TLV_RX_FRAG_ADDR] ||
	    !attrs[ROCKER_TLV_RX_FRAG_MAX_LEN])
		return;
	dma_handle = rocker_tlv_get_u64(attrs[ROCKER_TLV_RX_FRAG_ADDR]);
	len = rocker_tlv_get_u16(attrs[ROCKER_TLV_RX_FRAG_MAX_LEN]);
	pci_unmap_single(pdev, dma_handle, len, PCI_DMA_FROMDEVICE);
}

static void rocker_dma_rx_ring_skb_free(struct rocker *rocker,
					struct rocker_desc_info *desc_info)
{
	struct rocker_tlv *attrs[ROCKER_TLV_RX_MAX + 1];
	struct sk_buff *skb = rocker_desc_cookie_ptr_get(desc_info);

	if (!skb)
		return;
	rocker_tlv_parse_desc(attrs, ROCKER_TLV_RX_MAX, desc_info);
	rocker_dma_rx_ring_skb_unmap(rocker, attrs);
	dev_kfree_skb_any(skb);
}

static int rocker_dma_rx_ring_skbs_alloc(struct rocker *rocker,
					 struct rocker_port *rocker_port)
{
	struct rocker_dma_ring_info *rx_ring = &rocker_port->rx_ring;
	int i;
	int err;

	for (i = 0; i < rx_ring->size; i++) {
		err = rocker_dma_rx_ring_skb_alloc(rocker, rocker_port,
						   &rx_ring->desc_info[i]);
		if (err)
			goto rollback;
	}
	return 0;

rollback:
	for (i--; i >= 0; i--)
		rocker_dma_rx_ring_skb_free(rocker, &rx_ring->desc_info[i]);
	return err;
}

static void rocker_dma_rx_ring_skbs_free(struct rocker *rocker,
					 struct rocker_port *rocker_port)
{
	struct rocker_dma_ring_info *rx_ring = &rocker_port->rx_ring;
	int i;

	for (i = 0; i < rx_ring->size; i++)
		rocker_dma_rx_ring_skb_free(rocker, &rx_ring->desc_info[i]);
}

static int rocker_port_dma_rings_init(struct rocker_port *rocker_port)
{
	struct rocker *rocker = rocker_port->rocker;
	int err;

	err = rocker_dma_ring_create(rocker,
				     ROCKER_DMA_TX(rocker_port->port_number),
				     ROCKER_DMA_TX_DEFAULT_SIZE,
				     &rocker_port->tx_ring);
	if (err) {
		netdev_err(rocker_port->dev, "failed to create tx dma ring\n");
		return err;
	}

	err = rocker_dma_ring_bufs_alloc(rocker, &rocker_port->tx_ring,
					 PCI_DMA_TODEVICE,
					 ROCKER_DMA_TX_DESC_SIZE);
	if (err) {
		netdev_err(rocker_port->dev, "failed to alloc tx dma ring buffers\n");
		goto err_dma_tx_ring_bufs_alloc;
	}

	err = rocker_dma_ring_create(rocker,
				     ROCKER_DMA_RX(rocker_port->port_number),
				     ROCKER_DMA_RX_DEFAULT_SIZE,
				     &rocker_port->rx_ring);
	if (err) {
		netdev_err(rocker_port->dev, "failed to create rx dma ring\n");
		goto err_dma_rx_ring_create;
	}

	err = rocker_dma_ring_bufs_alloc(rocker, &rocker_port->rx_ring,
					 PCI_DMA_BIDIRECTIONAL,
					 ROCKER_DMA_RX_DESC_SIZE);
	if (err) {
		netdev_err(rocker_port->dev, "failed to alloc rx dma ring buffers\n");
		goto err_dma_rx_ring_bufs_alloc;
	}

	err = rocker_dma_rx_ring_skbs_alloc(rocker, rocker_port);
	if (err) {
		netdev_err(rocker_port->dev, "failed to alloc rx dma ring skbs\n");
		goto err_dma_rx_ring_skbs_alloc;
	}
	rocker_dma_ring_pass_to_producer(rocker, &rocker_port->rx_ring);

	return 0;

err_dma_rx_ring_skbs_alloc:
	rocker_dma_ring_bufs_free(rocker, &rocker_port->rx_ring,
				  PCI_DMA_BIDIRECTIONAL);
err_dma_rx_ring_bufs_alloc:
	rocker_dma_ring_destroy(rocker, &rocker_port->rx_ring);
err_dma_rx_ring_create:
	rocker_dma_ring_bufs_free(rocker, &rocker_port->tx_ring,
				  PCI_DMA_TODEVICE);
err_dma_tx_ring_bufs_alloc:
	rocker_dma_ring_destroy(rocker, &rocker_port->tx_ring);
	return err;
}

static void rocker_port_dma_rings_fini(struct rocker_port *rocker_port)
{
	struct rocker *rocker = rocker_port->rocker;

	rocker_dma_rx_ring_skbs_free(rocker, rocker_port);
	rocker_dma_ring_bufs_free(rocker, &rocker_port->rx_ring,
				  PCI_DMA_BIDIRECTIONAL);
	rocker_dma_ring_destroy(rocker, &rocker_port->rx_ring);
	rocker_dma_ring_bufs_free(rocker, &rocker_port->tx_ring,
				  PCI_DMA_TODEVICE);
	rocker_dma_ring_destroy(rocker, &rocker_port->tx_ring);
}

static void rocker_port_set_enable(struct rocker_port *rocker_port, bool enable)
{
	u64 val = rocker_read64(rocker_port->rocker, PORT_PHYS_ENABLE);

	if (enable)
<<<<<<< HEAD
		val |= 1 << rocker_port->pport;
	else
		val &= ~(1 << rocker_port->pport);
=======
		val |= 1ULL << rocker_port->lport;
	else
		val &= ~(1ULL << rocker_port->lport);
>>>>>>> a6c5170d
	rocker_write64(rocker_port->rocker, PORT_PHYS_ENABLE, val);
}

/********************************
 * Interrupt handler and helpers
 ********************************/

static irqreturn_t rocker_cmd_irq_handler(int irq, void *dev_id)
{
	struct rocker *rocker = dev_id;
	struct rocker_desc_info *desc_info;
	struct rocker_wait *wait;
	u32 credits = 0;

	spin_lock(&rocker->cmd_ring_lock);
	while ((desc_info = rocker_desc_tail_get(&rocker->cmd_ring))) {
		wait = rocker_desc_cookie_ptr_get(desc_info);
		if (wait->nowait) {
			rocker_desc_gen_clear(desc_info);
			rocker_wait_destroy(wait);
		} else {
			rocker_wait_wake_up(wait);
		}
		credits++;
	}
	spin_unlock(&rocker->cmd_ring_lock);
	rocker_dma_ring_credits_set(rocker, &rocker->cmd_ring, credits);

	return IRQ_HANDLED;
}

static void rocker_port_link_up(struct rocker_port *rocker_port)
{
	netif_carrier_on(rocker_port->dev);
	netdev_info(rocker_port->dev, "Link is up\n");
}

static void rocker_port_link_down(struct rocker_port *rocker_port)
{
	netif_carrier_off(rocker_port->dev);
	netdev_info(rocker_port->dev, "Link is down\n");
}

static int rocker_event_link_change(struct rocker *rocker,
				    const struct rocker_tlv *info)
{
	struct rocker_tlv *attrs[ROCKER_TLV_EVENT_LINK_CHANGED_MAX + 1];
	unsigned int port_number;
	bool link_up;
	struct rocker_port *rocker_port;

	rocker_tlv_parse_nested(attrs, ROCKER_TLV_EVENT_LINK_CHANGED_MAX, info);
	if (!attrs[ROCKER_TLV_EVENT_LINK_CHANGED_PPORT] ||
	    !attrs[ROCKER_TLV_EVENT_LINK_CHANGED_LINKUP])
		return -EIO;
	port_number =
		rocker_tlv_get_u32(attrs[ROCKER_TLV_EVENT_LINK_CHANGED_PPORT]) - 1;
	link_up = rocker_tlv_get_u8(attrs[ROCKER_TLV_EVENT_LINK_CHANGED_LINKUP]);

	if (port_number >= rocker->port_count)
		return -EINVAL;

	rocker_port = rocker->ports[port_number];
	if (netif_carrier_ok(rocker_port->dev) != link_up) {
		if (link_up)
			rocker_port_link_up(rocker_port);
		else
			rocker_port_link_down(rocker_port);
	}

	return 0;
}

#define ROCKER_OP_FLAG_REMOVE		BIT(0)
#define ROCKER_OP_FLAG_NOWAIT		BIT(1)
#define ROCKER_OP_FLAG_LEARNED		BIT(2)
#define ROCKER_OP_FLAG_REFRESH		BIT(3)

static int rocker_port_fdb(struct rocker_port *rocker_port,
			   const unsigned char *addr,
			   __be16 vlan_id, int flags);

static int rocker_event_mac_vlan_seen(struct rocker *rocker,
				      const struct rocker_tlv *info)
{
	struct rocker_tlv *attrs[ROCKER_TLV_EVENT_MAC_VLAN_MAX + 1];
	unsigned int port_number;
	struct rocker_port *rocker_port;
	unsigned char *addr;
	int flags = ROCKER_OP_FLAG_NOWAIT | ROCKER_OP_FLAG_LEARNED;
	__be16 vlan_id;

	rocker_tlv_parse_nested(attrs, ROCKER_TLV_EVENT_MAC_VLAN_MAX, info);
	if (!attrs[ROCKER_TLV_EVENT_MAC_VLAN_PPORT] ||
	    !attrs[ROCKER_TLV_EVENT_MAC_VLAN_MAC] ||
	    !attrs[ROCKER_TLV_EVENT_MAC_VLAN_VLAN_ID])
		return -EIO;
	port_number =
		rocker_tlv_get_u32(attrs[ROCKER_TLV_EVENT_MAC_VLAN_PPORT]) - 1;
	addr = rocker_tlv_data(attrs[ROCKER_TLV_EVENT_MAC_VLAN_MAC]);
	vlan_id = rocker_tlv_get_be16(attrs[ROCKER_TLV_EVENT_MAC_VLAN_VLAN_ID]);

	if (port_number >= rocker->port_count)
		return -EINVAL;

	rocker_port = rocker->ports[port_number];

	if (rocker_port->stp_state != BR_STATE_LEARNING &&
	    rocker_port->stp_state != BR_STATE_FORWARDING)
		return 0;

	return rocker_port_fdb(rocker_port, addr, vlan_id, flags);
}

static int rocker_event_process(struct rocker *rocker,
				struct rocker_desc_info *desc_info)
{
	struct rocker_tlv *attrs[ROCKER_TLV_EVENT_MAX + 1];
	struct rocker_tlv *info;
	u16 type;

	rocker_tlv_parse_desc(attrs, ROCKER_TLV_EVENT_MAX, desc_info);
	if (!attrs[ROCKER_TLV_EVENT_TYPE] ||
	    !attrs[ROCKER_TLV_EVENT_INFO])
		return -EIO;

	type = rocker_tlv_get_u16(attrs[ROCKER_TLV_EVENT_TYPE]);
	info = attrs[ROCKER_TLV_EVENT_INFO];

	switch (type) {
	case ROCKER_TLV_EVENT_TYPE_LINK_CHANGED:
		return rocker_event_link_change(rocker, info);
	case ROCKER_TLV_EVENT_TYPE_MAC_VLAN_SEEN:
		return rocker_event_mac_vlan_seen(rocker, info);
	}

	return -EOPNOTSUPP;
}

static irqreturn_t rocker_event_irq_handler(int irq, void *dev_id)
{
	struct rocker *rocker = dev_id;
	struct pci_dev *pdev = rocker->pdev;
	struct rocker_desc_info *desc_info;
	u32 credits = 0;
	int err;

	while ((desc_info = rocker_desc_tail_get(&rocker->event_ring))) {
		err = rocker_desc_err(desc_info);
		if (err) {
			dev_err(&pdev->dev, "event desc received with err %d\n",
				err);
		} else {
			err = rocker_event_process(rocker, desc_info);
			if (err)
				dev_err(&pdev->dev, "event processing failed with err %d\n",
					err);
		}
		rocker_desc_gen_clear(desc_info);
		rocker_desc_head_set(rocker, &rocker->event_ring, desc_info);
		credits++;
	}
	rocker_dma_ring_credits_set(rocker, &rocker->event_ring, credits);

	return IRQ_HANDLED;
}

static irqreturn_t rocker_tx_irq_handler(int irq, void *dev_id)
{
	struct rocker_port *rocker_port = dev_id;

	napi_schedule(&rocker_port->napi_tx);
	return IRQ_HANDLED;
}

static irqreturn_t rocker_rx_irq_handler(int irq, void *dev_id)
{
	struct rocker_port *rocker_port = dev_id;

	napi_schedule(&rocker_port->napi_rx);
	return IRQ_HANDLED;
}

/********************
 * Command interface
 ********************/

typedef int (*rocker_cmd_cb_t)(struct rocker *rocker,
			       struct rocker_port *rocker_port,
			       struct rocker_desc_info *desc_info,
			       void *priv);

static int rocker_cmd_exec(struct rocker *rocker,
			   struct rocker_port *rocker_port,
			   rocker_cmd_cb_t prepare, void *prepare_priv,
			   rocker_cmd_cb_t process, void *process_priv,
			   bool nowait)
{
	struct rocker_desc_info *desc_info;
	struct rocker_wait *wait;
	unsigned long flags;
	int err;

	wait = rocker_wait_create(nowait ? GFP_ATOMIC : GFP_KERNEL);
	if (!wait)
		return -ENOMEM;
	wait->nowait = nowait;

	spin_lock_irqsave(&rocker->cmd_ring_lock, flags);
	desc_info = rocker_desc_head_get(&rocker->cmd_ring);
	if (!desc_info) {
		spin_unlock_irqrestore(&rocker->cmd_ring_lock, flags);
		err = -EAGAIN;
		goto out;
	}
	err = prepare(rocker, rocker_port, desc_info, prepare_priv);
	if (err) {
		spin_unlock_irqrestore(&rocker->cmd_ring_lock, flags);
		goto out;
	}
	rocker_desc_cookie_ptr_set(desc_info, wait);
	rocker_desc_head_set(rocker, &rocker->cmd_ring, desc_info);
	spin_unlock_irqrestore(&rocker->cmd_ring_lock, flags);

	if (nowait)
		return 0;

	if (!rocker_wait_event_timeout(wait, HZ / 10))
		return -EIO;

	err = rocker_desc_err(desc_info);
	if (err)
		return err;

	if (process)
		err = process(rocker, rocker_port, desc_info, process_priv);

	rocker_desc_gen_clear(desc_info);
out:
	rocker_wait_destroy(wait);
	return err;
}

static int
rocker_cmd_get_port_settings_prep(struct rocker *rocker,
				  struct rocker_port *rocker_port,
				  struct rocker_desc_info *desc_info,
				  void *priv)
{
	struct rocker_tlv *cmd_info;

	if (rocker_tlv_put_u16(desc_info, ROCKER_TLV_CMD_TYPE,
			       ROCKER_TLV_CMD_TYPE_GET_PORT_SETTINGS))
		return -EMSGSIZE;
	cmd_info = rocker_tlv_nest_start(desc_info, ROCKER_TLV_CMD_INFO);
	if (!cmd_info)
		return -EMSGSIZE;
	if (rocker_tlv_put_u32(desc_info, ROCKER_TLV_CMD_PORT_SETTINGS_PPORT,
			       rocker_port->pport))
		return -EMSGSIZE;
	rocker_tlv_nest_end(desc_info, cmd_info);
	return 0;
}

static int
rocker_cmd_get_port_settings_ethtool_proc(struct rocker *rocker,
					  struct rocker_port *rocker_port,
					  struct rocker_desc_info *desc_info,
					  void *priv)
{
	struct ethtool_cmd *ecmd = priv;
	struct rocker_tlv *attrs[ROCKER_TLV_CMD_MAX + 1];
	struct rocker_tlv *info_attrs[ROCKER_TLV_CMD_PORT_SETTINGS_MAX + 1];
	u32 speed;
	u8 duplex;
	u8 autoneg;

	rocker_tlv_parse_desc(attrs, ROCKER_TLV_CMD_MAX, desc_info);
	if (!attrs[ROCKER_TLV_CMD_INFO])
		return -EIO;

	rocker_tlv_parse_nested(info_attrs, ROCKER_TLV_CMD_PORT_SETTINGS_MAX,
				attrs[ROCKER_TLV_CMD_INFO]);
	if (!info_attrs[ROCKER_TLV_CMD_PORT_SETTINGS_SPEED] ||
	    !info_attrs[ROCKER_TLV_CMD_PORT_SETTINGS_DUPLEX] ||
	    !info_attrs[ROCKER_TLV_CMD_PORT_SETTINGS_AUTONEG])
		return -EIO;

	speed = rocker_tlv_get_u32(info_attrs[ROCKER_TLV_CMD_PORT_SETTINGS_SPEED]);
	duplex = rocker_tlv_get_u8(info_attrs[ROCKER_TLV_CMD_PORT_SETTINGS_DUPLEX]);
	autoneg = rocker_tlv_get_u8(info_attrs[ROCKER_TLV_CMD_PORT_SETTINGS_AUTONEG]);

	ecmd->transceiver = XCVR_INTERNAL;
	ecmd->supported = SUPPORTED_TP;
	ecmd->phy_address = 0xff;
	ecmd->port = PORT_TP;
	ethtool_cmd_speed_set(ecmd, speed);
	ecmd->duplex = duplex ? DUPLEX_FULL : DUPLEX_HALF;
	ecmd->autoneg = autoneg ? AUTONEG_ENABLE : AUTONEG_DISABLE;

	return 0;
}

static int
rocker_cmd_get_port_settings_macaddr_proc(struct rocker *rocker,
					  struct rocker_port *rocker_port,
					  struct rocker_desc_info *desc_info,
					  void *priv)
{
	unsigned char *macaddr = priv;
	struct rocker_tlv *attrs[ROCKER_TLV_CMD_MAX + 1];
	struct rocker_tlv *info_attrs[ROCKER_TLV_CMD_PORT_SETTINGS_MAX + 1];
	struct rocker_tlv *attr;

	rocker_tlv_parse_desc(attrs, ROCKER_TLV_CMD_MAX, desc_info);
	if (!attrs[ROCKER_TLV_CMD_INFO])
		return -EIO;

	rocker_tlv_parse_nested(info_attrs, ROCKER_TLV_CMD_PORT_SETTINGS_MAX,
				attrs[ROCKER_TLV_CMD_INFO]);
	attr = info_attrs[ROCKER_TLV_CMD_PORT_SETTINGS_MACADDR];
	if (!attr)
		return -EIO;

	if (rocker_tlv_len(attr) != ETH_ALEN)
		return -EINVAL;

	ether_addr_copy(macaddr, rocker_tlv_data(attr));
	return 0;
}

static int
rocker_cmd_set_port_settings_ethtool_prep(struct rocker *rocker,
					  struct rocker_port *rocker_port,
					  struct rocker_desc_info *desc_info,
					  void *priv)
{
	struct ethtool_cmd *ecmd = priv;
	struct rocker_tlv *cmd_info;

	if (rocker_tlv_put_u16(desc_info, ROCKER_TLV_CMD_TYPE,
			       ROCKER_TLV_CMD_TYPE_SET_PORT_SETTINGS))
		return -EMSGSIZE;
	cmd_info = rocker_tlv_nest_start(desc_info, ROCKER_TLV_CMD_INFO);
	if (!cmd_info)
		return -EMSGSIZE;
	if (rocker_tlv_put_u32(desc_info, ROCKER_TLV_CMD_PORT_SETTINGS_PPORT,
			       rocker_port->pport))
		return -EMSGSIZE;
	if (rocker_tlv_put_u32(desc_info, ROCKER_TLV_CMD_PORT_SETTINGS_SPEED,
			       ethtool_cmd_speed(ecmd)))
		return -EMSGSIZE;
	if (rocker_tlv_put_u8(desc_info, ROCKER_TLV_CMD_PORT_SETTINGS_DUPLEX,
			      ecmd->duplex))
		return -EMSGSIZE;
	if (rocker_tlv_put_u8(desc_info, ROCKER_TLV_CMD_PORT_SETTINGS_AUTONEG,
			      ecmd->autoneg))
		return -EMSGSIZE;
	rocker_tlv_nest_end(desc_info, cmd_info);
	return 0;
}

static int
rocker_cmd_set_port_settings_macaddr_prep(struct rocker *rocker,
					  struct rocker_port *rocker_port,
					  struct rocker_desc_info *desc_info,
					  void *priv)
{
	unsigned char *macaddr = priv;
	struct rocker_tlv *cmd_info;

	if (rocker_tlv_put_u16(desc_info, ROCKER_TLV_CMD_TYPE,
			       ROCKER_TLV_CMD_TYPE_SET_PORT_SETTINGS))
		return -EMSGSIZE;
	cmd_info = rocker_tlv_nest_start(desc_info, ROCKER_TLV_CMD_INFO);
	if (!cmd_info)
		return -EMSGSIZE;
	if (rocker_tlv_put_u32(desc_info, ROCKER_TLV_CMD_PORT_SETTINGS_PPORT,
			       rocker_port->pport))
		return -EMSGSIZE;
	if (rocker_tlv_put(desc_info, ROCKER_TLV_CMD_PORT_SETTINGS_MACADDR,
			   ETH_ALEN, macaddr))
		return -EMSGSIZE;
	rocker_tlv_nest_end(desc_info, cmd_info);
	return 0;
}

static int
rocker_cmd_set_port_learning_prep(struct rocker *rocker,
				  struct rocker_port *rocker_port,
				  struct rocker_desc_info *desc_info,
				  void *priv)
{
	struct rocker_tlv *cmd_info;

	if (rocker_tlv_put_u16(desc_info, ROCKER_TLV_CMD_TYPE,
			       ROCKER_TLV_CMD_TYPE_SET_PORT_SETTINGS))
		return -EMSGSIZE;
	cmd_info = rocker_tlv_nest_start(desc_info, ROCKER_TLV_CMD_INFO);
	if (!cmd_info)
		return -EMSGSIZE;
	if (rocker_tlv_put_u32(desc_info, ROCKER_TLV_CMD_PORT_SETTINGS_PPORT,
			       rocker_port->pport))
		return -EMSGSIZE;
	if (rocker_tlv_put_u8(desc_info, ROCKER_TLV_CMD_PORT_SETTINGS_LEARNING,
			      !!(rocker_port->brport_flags & BR_LEARNING)))
		return -EMSGSIZE;
	rocker_tlv_nest_end(desc_info, cmd_info);
	return 0;
}

static int rocker_cmd_get_port_settings_ethtool(struct rocker_port *rocker_port,
						struct ethtool_cmd *ecmd)
{
	return rocker_cmd_exec(rocker_port->rocker, rocker_port,
			       rocker_cmd_get_port_settings_prep, NULL,
			       rocker_cmd_get_port_settings_ethtool_proc,
			       ecmd, false);
}

static int rocker_cmd_get_port_settings_macaddr(struct rocker_port *rocker_port,
						unsigned char *macaddr)
{
	return rocker_cmd_exec(rocker_port->rocker, rocker_port,
			       rocker_cmd_get_port_settings_prep, NULL,
			       rocker_cmd_get_port_settings_macaddr_proc,
			       macaddr, false);
}

static int rocker_cmd_set_port_settings_ethtool(struct rocker_port *rocker_port,
						struct ethtool_cmd *ecmd)
{
	return rocker_cmd_exec(rocker_port->rocker, rocker_port,
			       rocker_cmd_set_port_settings_ethtool_prep,
			       ecmd, NULL, NULL, false);
}

static int rocker_cmd_set_port_settings_macaddr(struct rocker_port *rocker_port,
						unsigned char *macaddr)
{
	return rocker_cmd_exec(rocker_port->rocker, rocker_port,
			       rocker_cmd_set_port_settings_macaddr_prep,
			       macaddr, NULL, NULL, false);
}

static int rocker_port_set_learning(struct rocker_port *rocker_port)
{
	return rocker_cmd_exec(rocker_port->rocker, rocker_port,
			       rocker_cmd_set_port_learning_prep,
			       NULL, NULL, NULL, false);
}

static int rocker_cmd_flow_tbl_add_ig_port(struct rocker_desc_info *desc_info,
					   struct rocker_flow_tbl_entry *entry)
{
	if (rocker_tlv_put_u32(desc_info, ROCKER_TLV_OF_DPA_IN_PPORT,
			       entry->key.ig_port.in_pport))
		return -EMSGSIZE;
	if (rocker_tlv_put_u32(desc_info, ROCKER_TLV_OF_DPA_IN_PPORT_MASK,
			       entry->key.ig_port.in_pport_mask))
		return -EMSGSIZE;
	if (rocker_tlv_put_u16(desc_info, ROCKER_TLV_OF_DPA_GOTO_TABLE_ID,
			       entry->key.ig_port.goto_tbl))
		return -EMSGSIZE;

	return 0;
}

static int rocker_cmd_flow_tbl_add_vlan(struct rocker_desc_info *desc_info,
					struct rocker_flow_tbl_entry *entry)
{
	if (rocker_tlv_put_u32(desc_info, ROCKER_TLV_OF_DPA_IN_PPORT,
			       entry->key.vlan.in_pport))
		return -EMSGSIZE;
	if (rocker_tlv_put_be16(desc_info, ROCKER_TLV_OF_DPA_VLAN_ID,
				entry->key.vlan.vlan_id))
		return -EMSGSIZE;
	if (rocker_tlv_put_be16(desc_info, ROCKER_TLV_OF_DPA_VLAN_ID_MASK,
				entry->key.vlan.vlan_id_mask))
		return -EMSGSIZE;
	if (rocker_tlv_put_u16(desc_info, ROCKER_TLV_OF_DPA_GOTO_TABLE_ID,
			       entry->key.vlan.goto_tbl))
		return -EMSGSIZE;
	if (entry->key.vlan.untagged &&
	    rocker_tlv_put_be16(desc_info, ROCKER_TLV_OF_DPA_NEW_VLAN_ID,
				entry->key.vlan.new_vlan_id))
		return -EMSGSIZE;

	return 0;
}

static int rocker_cmd_flow_tbl_add_term_mac(struct rocker_desc_info *desc_info,
					    struct rocker_flow_tbl_entry *entry)
{
	if (rocker_tlv_put_u32(desc_info, ROCKER_TLV_OF_DPA_IN_PPORT,
			       entry->key.term_mac.in_pport))
		return -EMSGSIZE;
	if (rocker_tlv_put_u32(desc_info, ROCKER_TLV_OF_DPA_IN_PPORT_MASK,
			       entry->key.term_mac.in_pport_mask))
		return -EMSGSIZE;
	if (rocker_tlv_put_be16(desc_info, ROCKER_TLV_OF_DPA_ETHERTYPE,
				entry->key.term_mac.eth_type))
		return -EMSGSIZE;
	if (rocker_tlv_put(desc_info, ROCKER_TLV_OF_DPA_DST_MAC,
			   ETH_ALEN, entry->key.term_mac.eth_dst))
		return -EMSGSIZE;
	if (rocker_tlv_put(desc_info, ROCKER_TLV_OF_DPA_DST_MAC_MASK,
			   ETH_ALEN, entry->key.term_mac.eth_dst_mask))
		return -EMSGSIZE;
	if (rocker_tlv_put_be16(desc_info, ROCKER_TLV_OF_DPA_VLAN_ID,
				entry->key.term_mac.vlan_id))
		return -EMSGSIZE;
	if (rocker_tlv_put_be16(desc_info, ROCKER_TLV_OF_DPA_VLAN_ID_MASK,
				entry->key.term_mac.vlan_id_mask))
		return -EMSGSIZE;
	if (rocker_tlv_put_u16(desc_info, ROCKER_TLV_OF_DPA_GOTO_TABLE_ID,
			       entry->key.term_mac.goto_tbl))
		return -EMSGSIZE;
	if (entry->key.term_mac.copy_to_cpu &&
	    rocker_tlv_put_u8(desc_info, ROCKER_TLV_OF_DPA_COPY_CPU_ACTION,
			      entry->key.term_mac.copy_to_cpu))
		return -EMSGSIZE;

	return 0;
}

static int
rocker_cmd_flow_tbl_add_ucast_routing(struct rocker_desc_info *desc_info,
				      struct rocker_flow_tbl_entry *entry)
{
	if (rocker_tlv_put_be16(desc_info, ROCKER_TLV_OF_DPA_ETHERTYPE,
				entry->key.ucast_routing.eth_type))
		return -EMSGSIZE;
	if (rocker_tlv_put_be32(desc_info, ROCKER_TLV_OF_DPA_DST_IP,
				entry->key.ucast_routing.dst4))
		return -EMSGSIZE;
	if (rocker_tlv_put_be32(desc_info, ROCKER_TLV_OF_DPA_DST_IP_MASK,
				entry->key.ucast_routing.dst4_mask))
		return -EMSGSIZE;
	if (rocker_tlv_put_u16(desc_info, ROCKER_TLV_OF_DPA_GOTO_TABLE_ID,
			       entry->key.ucast_routing.goto_tbl))
		return -EMSGSIZE;
	if (rocker_tlv_put_u32(desc_info, ROCKER_TLV_OF_DPA_GROUP_ID,
			       entry->key.ucast_routing.group_id))
		return -EMSGSIZE;

	return 0;
}

static int rocker_cmd_flow_tbl_add_bridge(struct rocker_desc_info *desc_info,
					  struct rocker_flow_tbl_entry *entry)
{
	if (entry->key.bridge.has_eth_dst &&
	    rocker_tlv_put(desc_info, ROCKER_TLV_OF_DPA_DST_MAC,
			   ETH_ALEN, entry->key.bridge.eth_dst))
		return -EMSGSIZE;
	if (entry->key.bridge.has_eth_dst_mask &&
	    rocker_tlv_put(desc_info, ROCKER_TLV_OF_DPA_DST_MAC_MASK,
			   ETH_ALEN, entry->key.bridge.eth_dst_mask))
		return -EMSGSIZE;
	if (entry->key.bridge.vlan_id &&
	    rocker_tlv_put_be16(desc_info, ROCKER_TLV_OF_DPA_VLAN_ID,
				entry->key.bridge.vlan_id))
		return -EMSGSIZE;
	if (entry->key.bridge.tunnel_id &&
	    rocker_tlv_put_u32(desc_info, ROCKER_TLV_OF_DPA_TUNNEL_ID,
			       entry->key.bridge.tunnel_id))
		return -EMSGSIZE;
	if (rocker_tlv_put_u16(desc_info, ROCKER_TLV_OF_DPA_GOTO_TABLE_ID,
			       entry->key.bridge.goto_tbl))
		return -EMSGSIZE;
	if (rocker_tlv_put_u32(desc_info, ROCKER_TLV_OF_DPA_GROUP_ID,
			       entry->key.bridge.group_id))
		return -EMSGSIZE;
	if (entry->key.bridge.copy_to_cpu &&
	    rocker_tlv_put_u8(desc_info, ROCKER_TLV_OF_DPA_COPY_CPU_ACTION,
			      entry->key.bridge.copy_to_cpu))
		return -EMSGSIZE;

	return 0;
}

static int rocker_cmd_flow_tbl_add_acl(struct rocker_desc_info *desc_info,
				       struct rocker_flow_tbl_entry *entry)
{
	if (rocker_tlv_put_u32(desc_info, ROCKER_TLV_OF_DPA_IN_PPORT,
			       entry->key.acl.in_pport))
		return -EMSGSIZE;
	if (rocker_tlv_put_u32(desc_info, ROCKER_TLV_OF_DPA_IN_PPORT_MASK,
			       entry->key.acl.in_pport_mask))
		return -EMSGSIZE;
	if (rocker_tlv_put(desc_info, ROCKER_TLV_OF_DPA_SRC_MAC,
			   ETH_ALEN, entry->key.acl.eth_src))
		return -EMSGSIZE;
	if (rocker_tlv_put(desc_info, ROCKER_TLV_OF_DPA_SRC_MAC_MASK,
			   ETH_ALEN, entry->key.acl.eth_src_mask))
		return -EMSGSIZE;
	if (rocker_tlv_put(desc_info, ROCKER_TLV_OF_DPA_DST_MAC,
			   ETH_ALEN, entry->key.acl.eth_dst))
		return -EMSGSIZE;
	if (rocker_tlv_put(desc_info, ROCKER_TLV_OF_DPA_DST_MAC_MASK,
			   ETH_ALEN, entry->key.acl.eth_dst_mask))
		return -EMSGSIZE;
	if (rocker_tlv_put_be16(desc_info, ROCKER_TLV_OF_DPA_ETHERTYPE,
				entry->key.acl.eth_type))
		return -EMSGSIZE;
	if (rocker_tlv_put_be16(desc_info, ROCKER_TLV_OF_DPA_VLAN_ID,
				entry->key.acl.vlan_id))
		return -EMSGSIZE;
	if (rocker_tlv_put_be16(desc_info, ROCKER_TLV_OF_DPA_VLAN_ID_MASK,
				entry->key.acl.vlan_id_mask))
		return -EMSGSIZE;

	switch (ntohs(entry->key.acl.eth_type)) {
	case ETH_P_IP:
	case ETH_P_IPV6:
		if (rocker_tlv_put_u8(desc_info, ROCKER_TLV_OF_DPA_IP_PROTO,
				      entry->key.acl.ip_proto))
			return -EMSGSIZE;
		if (rocker_tlv_put_u8(desc_info,
				      ROCKER_TLV_OF_DPA_IP_PROTO_MASK,
				      entry->key.acl.ip_proto_mask))
			return -EMSGSIZE;
		if (rocker_tlv_put_u8(desc_info, ROCKER_TLV_OF_DPA_IP_DSCP,
				      entry->key.acl.ip_tos & 0x3f))
			return -EMSGSIZE;
		if (rocker_tlv_put_u8(desc_info,
				      ROCKER_TLV_OF_DPA_IP_DSCP_MASK,
				      entry->key.acl.ip_tos_mask & 0x3f))
			return -EMSGSIZE;
		if (rocker_tlv_put_u8(desc_info, ROCKER_TLV_OF_DPA_IP_ECN,
				      (entry->key.acl.ip_tos & 0xc0) >> 6))
			return -EMSGSIZE;
		if (rocker_tlv_put_u8(desc_info,
				      ROCKER_TLV_OF_DPA_IP_ECN_MASK,
				      (entry->key.acl.ip_tos_mask & 0xc0) >> 6))
			return -EMSGSIZE;
		break;
	}

	if (entry->key.acl.group_id != ROCKER_GROUP_NONE &&
	    rocker_tlv_put_u32(desc_info, ROCKER_TLV_OF_DPA_GROUP_ID,
			       entry->key.acl.group_id))
		return -EMSGSIZE;

	return 0;
}

static int rocker_cmd_flow_tbl_add(struct rocker *rocker,
				   struct rocker_port *rocker_port,
				   struct rocker_desc_info *desc_info,
				   void *priv)
{
	struct rocker_flow_tbl_entry *entry = priv;
	struct rocker_tlv *cmd_info;
	int err = 0;

	if (rocker_tlv_put_u16(desc_info, ROCKER_TLV_CMD_TYPE,
			       ROCKER_TLV_CMD_TYPE_OF_DPA_FLOW_ADD))
		return -EMSGSIZE;
	cmd_info = rocker_tlv_nest_start(desc_info, ROCKER_TLV_CMD_INFO);
	if (!cmd_info)
		return -EMSGSIZE;
	if (rocker_tlv_put_u16(desc_info, ROCKER_TLV_OF_DPA_TABLE_ID,
			       entry->key.tbl_id))
		return -EMSGSIZE;
	if (rocker_tlv_put_u32(desc_info, ROCKER_TLV_OF_DPA_PRIORITY,
			       entry->key.priority))
		return -EMSGSIZE;
	if (rocker_tlv_put_u32(desc_info, ROCKER_TLV_OF_DPA_HARDTIME, 0))
		return -EMSGSIZE;
	if (rocker_tlv_put_u64(desc_info, ROCKER_TLV_OF_DPA_COOKIE,
			       entry->cookie))
		return -EMSGSIZE;

	switch (entry->key.tbl_id) {
	case ROCKER_OF_DPA_TABLE_ID_INGRESS_PORT:
		err = rocker_cmd_flow_tbl_add_ig_port(desc_info, entry);
		break;
	case ROCKER_OF_DPA_TABLE_ID_VLAN:
		err = rocker_cmd_flow_tbl_add_vlan(desc_info, entry);
		break;
	case ROCKER_OF_DPA_TABLE_ID_TERMINATION_MAC:
		err = rocker_cmd_flow_tbl_add_term_mac(desc_info, entry);
		break;
	case ROCKER_OF_DPA_TABLE_ID_UNICAST_ROUTING:
		err = rocker_cmd_flow_tbl_add_ucast_routing(desc_info, entry);
		break;
	case ROCKER_OF_DPA_TABLE_ID_BRIDGING:
		err = rocker_cmd_flow_tbl_add_bridge(desc_info, entry);
		break;
	case ROCKER_OF_DPA_TABLE_ID_ACL_POLICY:
		err = rocker_cmd_flow_tbl_add_acl(desc_info, entry);
		break;
	default:
		err = -ENOTSUPP;
		break;
	}

	if (err)
		return err;

	rocker_tlv_nest_end(desc_info, cmd_info);

	return 0;
}

static int rocker_cmd_flow_tbl_del(struct rocker *rocker,
				   struct rocker_port *rocker_port,
				   struct rocker_desc_info *desc_info,
				   void *priv)
{
	const struct rocker_flow_tbl_entry *entry = priv;
	struct rocker_tlv *cmd_info;

	if (rocker_tlv_put_u16(desc_info, ROCKER_TLV_CMD_TYPE,
			       ROCKER_TLV_CMD_TYPE_OF_DPA_FLOW_DEL))
		return -EMSGSIZE;
	cmd_info = rocker_tlv_nest_start(desc_info, ROCKER_TLV_CMD_INFO);
	if (!cmd_info)
		return -EMSGSIZE;
	if (rocker_tlv_put_u64(desc_info, ROCKER_TLV_OF_DPA_COOKIE,
			       entry->cookie))
		return -EMSGSIZE;
	rocker_tlv_nest_end(desc_info, cmd_info);

	return 0;
}

static int
rocker_cmd_group_tbl_add_l2_interface(struct rocker_desc_info *desc_info,
				      struct rocker_group_tbl_entry *entry)
{
	if (rocker_tlv_put_u32(desc_info, ROCKER_TLV_OF_DPA_OUT_PPORT,
			       ROCKER_GROUP_PORT_GET(entry->group_id)))
		return -EMSGSIZE;
	if (rocker_tlv_put_u8(desc_info, ROCKER_TLV_OF_DPA_POP_VLAN,
			      entry->l2_interface.pop_vlan))
		return -EMSGSIZE;

	return 0;
}

static int
rocker_cmd_group_tbl_add_l2_rewrite(struct rocker_desc_info *desc_info,
				    struct rocker_group_tbl_entry *entry)
{
	if (rocker_tlv_put_u32(desc_info, ROCKER_TLV_OF_DPA_GROUP_ID_LOWER,
			       entry->l2_rewrite.group_id))
		return -EMSGSIZE;
	if (!is_zero_ether_addr(entry->l2_rewrite.eth_src) &&
	    rocker_tlv_put(desc_info, ROCKER_TLV_OF_DPA_SRC_MAC,
			   ETH_ALEN, entry->l2_rewrite.eth_src))
		return -EMSGSIZE;
	if (!is_zero_ether_addr(entry->l2_rewrite.eth_dst) &&
	    rocker_tlv_put(desc_info, ROCKER_TLV_OF_DPA_DST_MAC,
			   ETH_ALEN, entry->l2_rewrite.eth_dst))
		return -EMSGSIZE;
	if (entry->l2_rewrite.vlan_id &&
	    rocker_tlv_put_be16(desc_info, ROCKER_TLV_OF_DPA_VLAN_ID,
				entry->l2_rewrite.vlan_id))
		return -EMSGSIZE;

	return 0;
}

static int
rocker_cmd_group_tbl_add_group_ids(struct rocker_desc_info *desc_info,
				   struct rocker_group_tbl_entry *entry)
{
	int i;
	struct rocker_tlv *group_ids;

	if (rocker_tlv_put_u16(desc_info, ROCKER_TLV_OF_DPA_GROUP_COUNT,
			       entry->group_count))
		return -EMSGSIZE;

	group_ids = rocker_tlv_nest_start(desc_info,
					  ROCKER_TLV_OF_DPA_GROUP_IDS);
	if (!group_ids)
		return -EMSGSIZE;

	for (i = 0; i < entry->group_count; i++)
		/* Note TLV array is 1-based */
		if (rocker_tlv_put_u32(desc_info, i + 1, entry->group_ids[i]))
			return -EMSGSIZE;

	rocker_tlv_nest_end(desc_info, group_ids);

	return 0;
}

static int
rocker_cmd_group_tbl_add_l3_unicast(struct rocker_desc_info *desc_info,
				    struct rocker_group_tbl_entry *entry)
{
	if (!is_zero_ether_addr(entry->l3_unicast.eth_src) &&
	    rocker_tlv_put(desc_info, ROCKER_TLV_OF_DPA_SRC_MAC,
			   ETH_ALEN, entry->l3_unicast.eth_src))
		return -EMSGSIZE;
	if (!is_zero_ether_addr(entry->l3_unicast.eth_dst) &&
	    rocker_tlv_put(desc_info, ROCKER_TLV_OF_DPA_DST_MAC,
			   ETH_ALEN, entry->l3_unicast.eth_dst))
		return -EMSGSIZE;
	if (entry->l3_unicast.vlan_id &&
	    rocker_tlv_put_be16(desc_info, ROCKER_TLV_OF_DPA_VLAN_ID,
				entry->l3_unicast.vlan_id))
		return -EMSGSIZE;
	if (rocker_tlv_put_u8(desc_info, ROCKER_TLV_OF_DPA_TTL_CHECK,
			      entry->l3_unicast.ttl_check))
		return -EMSGSIZE;
	if (rocker_tlv_put_u32(desc_info, ROCKER_TLV_OF_DPA_GROUP_ID_LOWER,
			       entry->l3_unicast.group_id))
		return -EMSGSIZE;

	return 0;
}

static int rocker_cmd_group_tbl_add(struct rocker *rocker,
				    struct rocker_port *rocker_port,
				    struct rocker_desc_info *desc_info,
				    void *priv)
{
	struct rocker_group_tbl_entry *entry = priv;
	struct rocker_tlv *cmd_info;
	int err = 0;

	if (rocker_tlv_put_u16(desc_info, ROCKER_TLV_CMD_TYPE, entry->cmd))
		return -EMSGSIZE;
	cmd_info = rocker_tlv_nest_start(desc_info, ROCKER_TLV_CMD_INFO);
	if (!cmd_info)
		return -EMSGSIZE;

	if (rocker_tlv_put_u32(desc_info, ROCKER_TLV_OF_DPA_GROUP_ID,
			       entry->group_id))
		return -EMSGSIZE;

	switch (ROCKER_GROUP_TYPE_GET(entry->group_id)) {
	case ROCKER_OF_DPA_GROUP_TYPE_L2_INTERFACE:
		err = rocker_cmd_group_tbl_add_l2_interface(desc_info, entry);
		break;
	case ROCKER_OF_DPA_GROUP_TYPE_L2_REWRITE:
		err = rocker_cmd_group_tbl_add_l2_rewrite(desc_info, entry);
		break;
	case ROCKER_OF_DPA_GROUP_TYPE_L2_FLOOD:
	case ROCKER_OF_DPA_GROUP_TYPE_L2_MCAST:
		err = rocker_cmd_group_tbl_add_group_ids(desc_info, entry);
		break;
	case ROCKER_OF_DPA_GROUP_TYPE_L3_UCAST:
		err = rocker_cmd_group_tbl_add_l3_unicast(desc_info, entry);
		break;
	default:
		err = -ENOTSUPP;
		break;
	}

	if (err)
		return err;

	rocker_tlv_nest_end(desc_info, cmd_info);

	return 0;
}

static int rocker_cmd_group_tbl_del(struct rocker *rocker,
				    struct rocker_port *rocker_port,
				    struct rocker_desc_info *desc_info,
				    void *priv)
{
	const struct rocker_group_tbl_entry *entry = priv;
	struct rocker_tlv *cmd_info;

	if (rocker_tlv_put_u16(desc_info, ROCKER_TLV_CMD_TYPE, entry->cmd))
		return -EMSGSIZE;
	cmd_info = rocker_tlv_nest_start(desc_info, ROCKER_TLV_CMD_INFO);
	if (!cmd_info)
		return -EMSGSIZE;
	if (rocker_tlv_put_u32(desc_info, ROCKER_TLV_OF_DPA_GROUP_ID,
			       entry->group_id))
		return -EMSGSIZE;
	rocker_tlv_nest_end(desc_info, cmd_info);

	return 0;
}

/*****************************************
 * Flow, group, FDB, internal VLAN tables
 *****************************************/

static int rocker_init_tbls(struct rocker *rocker)
{
	hash_init(rocker->flow_tbl);
	spin_lock_init(&rocker->flow_tbl_lock);

	hash_init(rocker->group_tbl);
	spin_lock_init(&rocker->group_tbl_lock);

	hash_init(rocker->fdb_tbl);
	spin_lock_init(&rocker->fdb_tbl_lock);

	hash_init(rocker->internal_vlan_tbl);
	spin_lock_init(&rocker->internal_vlan_tbl_lock);

	return 0;
}

static void rocker_free_tbls(struct rocker *rocker)
{
	unsigned long flags;
	struct rocker_flow_tbl_entry *flow_entry;
	struct rocker_group_tbl_entry *group_entry;
	struct rocker_fdb_tbl_entry *fdb_entry;
	struct rocker_internal_vlan_tbl_entry *internal_vlan_entry;
	struct hlist_node *tmp;
	int bkt;

	spin_lock_irqsave(&rocker->flow_tbl_lock, flags);
	hash_for_each_safe(rocker->flow_tbl, bkt, tmp, flow_entry, entry)
		hash_del(&flow_entry->entry);
	spin_unlock_irqrestore(&rocker->flow_tbl_lock, flags);

	spin_lock_irqsave(&rocker->group_tbl_lock, flags);
	hash_for_each_safe(rocker->group_tbl, bkt, tmp, group_entry, entry)
		hash_del(&group_entry->entry);
	spin_unlock_irqrestore(&rocker->group_tbl_lock, flags);

	spin_lock_irqsave(&rocker->fdb_tbl_lock, flags);
	hash_for_each_safe(rocker->fdb_tbl, bkt, tmp, fdb_entry, entry)
		hash_del(&fdb_entry->entry);
	spin_unlock_irqrestore(&rocker->fdb_tbl_lock, flags);

	spin_lock_irqsave(&rocker->internal_vlan_tbl_lock, flags);
	hash_for_each_safe(rocker->internal_vlan_tbl, bkt,
			   tmp, internal_vlan_entry, entry)
		hash_del(&internal_vlan_entry->entry);
	spin_unlock_irqrestore(&rocker->internal_vlan_tbl_lock, flags);
}

static struct rocker_flow_tbl_entry *
rocker_flow_tbl_find(struct rocker *rocker, struct rocker_flow_tbl_entry *match)
{
	struct rocker_flow_tbl_entry *found;

	hash_for_each_possible(rocker->flow_tbl, found,
			       entry, match->key_crc32) {
		if (memcmp(&found->key, &match->key, sizeof(found->key)) == 0)
			return found;
	}

	return NULL;
}

static int rocker_flow_tbl_add(struct rocker_port *rocker_port,
			       struct rocker_flow_tbl_entry *match,
			       bool nowait)
{
	struct rocker *rocker = rocker_port->rocker;
	struct rocker_flow_tbl_entry *found;
	unsigned long flags;
	bool add_to_hw = false;
	int err = 0;

	match->key_crc32 = crc32(~0, &match->key, sizeof(match->key));

	spin_lock_irqsave(&rocker->flow_tbl_lock, flags);

	found = rocker_flow_tbl_find(rocker, match);

	if (found) {
		kfree(match);
	} else {
		found = match;
		found->cookie = rocker->flow_tbl_next_cookie++;
		hash_add(rocker->flow_tbl, &found->entry, found->key_crc32);
		add_to_hw = true;
	}

	found->ref_count++;

	spin_unlock_irqrestore(&rocker->flow_tbl_lock, flags);

	if (add_to_hw) {
		err = rocker_cmd_exec(rocker, rocker_port,
				      rocker_cmd_flow_tbl_add,
				      found, NULL, NULL, nowait);
		if (err) {
			spin_lock_irqsave(&rocker->flow_tbl_lock, flags);
			hash_del(&found->entry);
			spin_unlock_irqrestore(&rocker->flow_tbl_lock, flags);
			kfree(found);
		}
	}

	return err;
}

static int rocker_flow_tbl_del(struct rocker_port *rocker_port,
			       struct rocker_flow_tbl_entry *match,
			       bool nowait)
{
	struct rocker *rocker = rocker_port->rocker;
	struct rocker_flow_tbl_entry *found;
	unsigned long flags;
	bool del_from_hw = false;
	int err = 0;

	match->key_crc32 = crc32(~0, &match->key, sizeof(match->key));

	spin_lock_irqsave(&rocker->flow_tbl_lock, flags);

	found = rocker_flow_tbl_find(rocker, match);

	if (found) {
		found->ref_count--;
		if (found->ref_count == 0) {
			hash_del(&found->entry);
			del_from_hw = true;
		}
	}

	spin_unlock_irqrestore(&rocker->flow_tbl_lock, flags);

	kfree(match);

	if (del_from_hw) {
		err = rocker_cmd_exec(rocker, rocker_port,
				      rocker_cmd_flow_tbl_del,
				      found, NULL, NULL, nowait);
		kfree(found);
	}

	return err;
}

static gfp_t rocker_op_flags_gfp(int flags)
{
	return flags & ROCKER_OP_FLAG_NOWAIT ? GFP_ATOMIC : GFP_KERNEL;
}

static int rocker_flow_tbl_do(struct rocker_port *rocker_port,
			      int flags, struct rocker_flow_tbl_entry *entry)
{
	bool nowait = flags & ROCKER_OP_FLAG_NOWAIT;

	if (flags & ROCKER_OP_FLAG_REMOVE)
		return rocker_flow_tbl_del(rocker_port, entry, nowait);
	else
		return rocker_flow_tbl_add(rocker_port, entry, nowait);
}

static int rocker_flow_tbl_ig_port(struct rocker_port *rocker_port,
				   int flags, u32 in_pport, u32 in_pport_mask,
				   enum rocker_of_dpa_table_id goto_tbl)
{
	struct rocker_flow_tbl_entry *entry;

	entry = kzalloc(sizeof(*entry), rocker_op_flags_gfp(flags));
	if (!entry)
		return -ENOMEM;

	entry->key.priority = ROCKER_PRIORITY_IG_PORT;
	entry->key.tbl_id = ROCKER_OF_DPA_TABLE_ID_INGRESS_PORT;
	entry->key.ig_port.in_pport = in_pport;
	entry->key.ig_port.in_pport_mask = in_pport_mask;
	entry->key.ig_port.goto_tbl = goto_tbl;

	return rocker_flow_tbl_do(rocker_port, flags, entry);
}

static int rocker_flow_tbl_vlan(struct rocker_port *rocker_port,
				int flags, u32 in_pport,
				__be16 vlan_id, __be16 vlan_id_mask,
				enum rocker_of_dpa_table_id goto_tbl,
				bool untagged, __be16 new_vlan_id)
{
	struct rocker_flow_tbl_entry *entry;

	entry = kzalloc(sizeof(*entry), rocker_op_flags_gfp(flags));
	if (!entry)
		return -ENOMEM;

	entry->key.priority = ROCKER_PRIORITY_VLAN;
	entry->key.tbl_id = ROCKER_OF_DPA_TABLE_ID_VLAN;
	entry->key.vlan.in_pport = in_pport;
	entry->key.vlan.vlan_id = vlan_id;
	entry->key.vlan.vlan_id_mask = vlan_id_mask;
	entry->key.vlan.goto_tbl = goto_tbl;

	entry->key.vlan.untagged = untagged;
	entry->key.vlan.new_vlan_id = new_vlan_id;

	return rocker_flow_tbl_do(rocker_port, flags, entry);
}

static int rocker_flow_tbl_term_mac(struct rocker_port *rocker_port,
				    u32 in_pport, u32 in_pport_mask,
				    __be16 eth_type, const u8 *eth_dst,
				    const u8 *eth_dst_mask, __be16 vlan_id,
				    __be16 vlan_id_mask, bool copy_to_cpu,
				    int flags)
{
	struct rocker_flow_tbl_entry *entry;

	entry = kzalloc(sizeof(*entry), rocker_op_flags_gfp(flags));
	if (!entry)
		return -ENOMEM;

	if (is_multicast_ether_addr(eth_dst)) {
		entry->key.priority = ROCKER_PRIORITY_TERM_MAC_MCAST;
		entry->key.term_mac.goto_tbl =
			 ROCKER_OF_DPA_TABLE_ID_MULTICAST_ROUTING;
	} else {
		entry->key.priority = ROCKER_PRIORITY_TERM_MAC_UCAST;
		entry->key.term_mac.goto_tbl =
			 ROCKER_OF_DPA_TABLE_ID_UNICAST_ROUTING;
	}

	entry->key.tbl_id = ROCKER_OF_DPA_TABLE_ID_TERMINATION_MAC;
	entry->key.term_mac.in_pport = in_pport;
	entry->key.term_mac.in_pport_mask = in_pport_mask;
	entry->key.term_mac.eth_type = eth_type;
	ether_addr_copy(entry->key.term_mac.eth_dst, eth_dst);
	ether_addr_copy(entry->key.term_mac.eth_dst_mask, eth_dst_mask);
	entry->key.term_mac.vlan_id = vlan_id;
	entry->key.term_mac.vlan_id_mask = vlan_id_mask;
	entry->key.term_mac.copy_to_cpu = copy_to_cpu;

	return rocker_flow_tbl_do(rocker_port, flags, entry);
}

static int rocker_flow_tbl_bridge(struct rocker_port *rocker_port,
				  int flags,
				  const u8 *eth_dst, const u8 *eth_dst_mask,
				  __be16 vlan_id, u32 tunnel_id,
				  enum rocker_of_dpa_table_id goto_tbl,
				  u32 group_id, bool copy_to_cpu)
{
	struct rocker_flow_tbl_entry *entry;
	u32 priority;
	bool vlan_bridging = !!vlan_id;
	bool dflt = !eth_dst || (eth_dst && eth_dst_mask);
	bool wild = false;

	entry = kzalloc(sizeof(*entry), rocker_op_flags_gfp(flags));
	if (!entry)
		return -ENOMEM;

	entry->key.tbl_id = ROCKER_OF_DPA_TABLE_ID_BRIDGING;

	if (eth_dst) {
		entry->key.bridge.has_eth_dst = 1;
		ether_addr_copy(entry->key.bridge.eth_dst, eth_dst);
	}
	if (eth_dst_mask) {
		entry->key.bridge.has_eth_dst_mask = 1;
		ether_addr_copy(entry->key.bridge.eth_dst_mask, eth_dst_mask);
		if (memcmp(eth_dst_mask, ff_mac, ETH_ALEN))
			wild = true;
	}

	priority = ROCKER_PRIORITY_UNKNOWN;
	if (vlan_bridging && dflt && wild)
		priority = ROCKER_PRIORITY_BRIDGING_VLAN_DFLT_WILD;
	else if (vlan_bridging && dflt && !wild)
		priority = ROCKER_PRIORITY_BRIDGING_VLAN_DFLT_EXACT;
	else if (vlan_bridging && !dflt)
		priority = ROCKER_PRIORITY_BRIDGING_VLAN;
	else if (!vlan_bridging && dflt && wild)
		priority = ROCKER_PRIORITY_BRIDGING_TENANT_DFLT_WILD;
	else if (!vlan_bridging && dflt && !wild)
		priority = ROCKER_PRIORITY_BRIDGING_TENANT_DFLT_EXACT;
	else if (!vlan_bridging && !dflt)
		priority = ROCKER_PRIORITY_BRIDGING_TENANT;

	entry->key.priority = priority;
	entry->key.bridge.vlan_id = vlan_id;
	entry->key.bridge.tunnel_id = tunnel_id;
	entry->key.bridge.goto_tbl = goto_tbl;
	entry->key.bridge.group_id = group_id;
	entry->key.bridge.copy_to_cpu = copy_to_cpu;

	return rocker_flow_tbl_do(rocker_port, flags, entry);
}

static int rocker_flow_tbl_acl(struct rocker_port *rocker_port,
			       int flags, u32 in_pport,
			       u32 in_pport_mask,
			       const u8 *eth_src, const u8 *eth_src_mask,
			       const u8 *eth_dst, const u8 *eth_dst_mask,
			       __be16 eth_type,
			       __be16 vlan_id, __be16 vlan_id_mask,
			       u8 ip_proto, u8 ip_proto_mask,
			       u8 ip_tos, u8 ip_tos_mask,
			       u32 group_id)
{
	u32 priority;
	struct rocker_flow_tbl_entry *entry;

	entry = kzalloc(sizeof(*entry), rocker_op_flags_gfp(flags));
	if (!entry)
		return -ENOMEM;

	priority = ROCKER_PRIORITY_ACL_NORMAL;
	if (eth_dst && eth_dst_mask) {
		if (memcmp(eth_dst_mask, mcast_mac, ETH_ALEN) == 0)
			priority = ROCKER_PRIORITY_ACL_DFLT;
		else if (is_link_local_ether_addr(eth_dst))
			priority = ROCKER_PRIORITY_ACL_CTRL;
	}

	entry->key.priority = priority;
	entry->key.tbl_id = ROCKER_OF_DPA_TABLE_ID_ACL_POLICY;
	entry->key.acl.in_pport = in_pport;
	entry->key.acl.in_pport_mask = in_pport_mask;

	if (eth_src)
		ether_addr_copy(entry->key.acl.eth_src, eth_src);
	if (eth_src_mask)
		ether_addr_copy(entry->key.acl.eth_src_mask, eth_src_mask);
	if (eth_dst)
		ether_addr_copy(entry->key.acl.eth_dst, eth_dst);
	if (eth_dst_mask)
		ether_addr_copy(entry->key.acl.eth_dst_mask, eth_dst_mask);

	entry->key.acl.eth_type = eth_type;
	entry->key.acl.vlan_id = vlan_id;
	entry->key.acl.vlan_id_mask = vlan_id_mask;
	entry->key.acl.ip_proto = ip_proto;
	entry->key.acl.ip_proto_mask = ip_proto_mask;
	entry->key.acl.ip_tos = ip_tos;
	entry->key.acl.ip_tos_mask = ip_tos_mask;
	entry->key.acl.group_id = group_id;

	return rocker_flow_tbl_do(rocker_port, flags, entry);
}

static struct rocker_group_tbl_entry *
rocker_group_tbl_find(struct rocker *rocker,
		      struct rocker_group_tbl_entry *match)
{
	struct rocker_group_tbl_entry *found;

	hash_for_each_possible(rocker->group_tbl, found,
			       entry, match->group_id) {
		if (found->group_id == match->group_id)
			return found;
	}

	return NULL;
}

static void rocker_group_tbl_entry_free(struct rocker_group_tbl_entry *entry)
{
	switch (ROCKER_GROUP_TYPE_GET(entry->group_id)) {
	case ROCKER_OF_DPA_GROUP_TYPE_L2_FLOOD:
	case ROCKER_OF_DPA_GROUP_TYPE_L2_MCAST:
		kfree(entry->group_ids);
		break;
	default:
		break;
	}
	kfree(entry);
}

static int rocker_group_tbl_add(struct rocker_port *rocker_port,
				struct rocker_group_tbl_entry *match,
				bool nowait)
{
	struct rocker *rocker = rocker_port->rocker;
	struct rocker_group_tbl_entry *found;
	unsigned long flags;
	int err = 0;

	spin_lock_irqsave(&rocker->group_tbl_lock, flags);

	found = rocker_group_tbl_find(rocker, match);

	if (found) {
		hash_del(&found->entry);
		rocker_group_tbl_entry_free(found);
		found = match;
		found->cmd = ROCKER_TLV_CMD_TYPE_OF_DPA_GROUP_MOD;
	} else {
		found = match;
		found->cmd = ROCKER_TLV_CMD_TYPE_OF_DPA_GROUP_ADD;
	}

	hash_add(rocker->group_tbl, &found->entry, found->group_id);

	spin_unlock_irqrestore(&rocker->group_tbl_lock, flags);

	if (found->cmd)
		err = rocker_cmd_exec(rocker, rocker_port,
				      rocker_cmd_group_tbl_add,
				      found, NULL, NULL, nowait);

	return err;
}

static int rocker_group_tbl_del(struct rocker_port *rocker_port,
				struct rocker_group_tbl_entry *match,
				bool nowait)
{
	struct rocker *rocker = rocker_port->rocker;
	struct rocker_group_tbl_entry *found;
	unsigned long flags;
	int err = 0;

	spin_lock_irqsave(&rocker->group_tbl_lock, flags);

	found = rocker_group_tbl_find(rocker, match);

	if (found) {
		hash_del(&found->entry);
		found->cmd = ROCKER_TLV_CMD_TYPE_OF_DPA_GROUP_DEL;
	}

	spin_unlock_irqrestore(&rocker->group_tbl_lock, flags);

	rocker_group_tbl_entry_free(match);

	if (found) {
		err = rocker_cmd_exec(rocker, rocker_port,
				      rocker_cmd_group_tbl_del,
				      found, NULL, NULL, nowait);
		rocker_group_tbl_entry_free(found);
	}

	return err;
}

static int rocker_group_tbl_do(struct rocker_port *rocker_port,
			       int flags, struct rocker_group_tbl_entry *entry)
{
	bool nowait = flags & ROCKER_OP_FLAG_NOWAIT;

	if (flags & ROCKER_OP_FLAG_REMOVE)
		return rocker_group_tbl_del(rocker_port, entry, nowait);
	else
		return rocker_group_tbl_add(rocker_port, entry, nowait);
}

static int rocker_group_l2_interface(struct rocker_port *rocker_port,
				     int flags, __be16 vlan_id,
				     u32 out_pport, int pop_vlan)
{
	struct rocker_group_tbl_entry *entry;

	entry = kzalloc(sizeof(*entry), rocker_op_flags_gfp(flags));
	if (!entry)
		return -ENOMEM;

	entry->group_id = ROCKER_GROUP_L2_INTERFACE(vlan_id, out_pport);
	entry->l2_interface.pop_vlan = pop_vlan;

	return rocker_group_tbl_do(rocker_port, flags, entry);
}

static int rocker_group_l2_fan_out(struct rocker_port *rocker_port,
				   int flags, u8 group_count,
				   u32 *group_ids, u32 group_id)
{
	struct rocker_group_tbl_entry *entry;

	entry = kzalloc(sizeof(*entry), rocker_op_flags_gfp(flags));
	if (!entry)
		return -ENOMEM;

	entry->group_id = group_id;
	entry->group_count = group_count;

	entry->group_ids = kcalloc(group_count, sizeof(u32),
				   rocker_op_flags_gfp(flags));
	if (!entry->group_ids) {
		kfree(entry);
		return -ENOMEM;
	}
	memcpy(entry->group_ids, group_ids, group_count * sizeof(u32));

	return rocker_group_tbl_do(rocker_port, flags, entry);
}

static int rocker_group_l2_flood(struct rocker_port *rocker_port,
				 int flags, __be16 vlan_id,
				 u8 group_count, u32 *group_ids,
				 u32 group_id)
{
	return rocker_group_l2_fan_out(rocker_port, flags,
				       group_count, group_ids,
				       group_id);
}

static int rocker_port_vlan_flood_group(struct rocker_port *rocker_port,
					int flags, __be16 vlan_id)
{
	struct rocker_port *p;
	struct rocker *rocker = rocker_port->rocker;
	u32 group_id = ROCKER_GROUP_L2_FLOOD(vlan_id, 0);
	u32 group_ids[rocker->port_count];
	u8 group_count = 0;
	int err;
	int i;

	/* Adjust the flood group for this VLAN.  The flood group
	 * references an L2 interface group for each port in this
	 * VLAN.
	 */

	for (i = 0; i < rocker->port_count; i++) {
		p = rocker->ports[i];
		if (!rocker_port_is_bridged(p))
			continue;
		if (test_bit(ntohs(vlan_id), p->vlan_bitmap)) {
			group_ids[group_count++] =
				ROCKER_GROUP_L2_INTERFACE(vlan_id, p->pport);
		}
	}

	/* If there are no bridged ports in this VLAN, we're done */
	if (group_count == 0)
		return 0;

	err = rocker_group_l2_flood(rocker_port, flags, vlan_id,
				    group_count, group_ids,
				    group_id);
	if (err)
		netdev_err(rocker_port->dev,
			   "Error (%d) port VLAN l2 flood group\n", err);

	return err;
}

static int rocker_port_vlan_l2_groups(struct rocker_port *rocker_port,
				      int flags, __be16 vlan_id,
				      bool pop_vlan)
{
	struct rocker *rocker = rocker_port->rocker;
	struct rocker_port *p;
	bool adding = !(flags & ROCKER_OP_FLAG_REMOVE);
	u32 out_pport;
	int ref = 0;
	int err;
	int i;

	/* An L2 interface group for this port in this VLAN, but
	 * only when port STP state is LEARNING|FORWARDING.
	 */

	if (rocker_port->stp_state == BR_STATE_LEARNING ||
	    rocker_port->stp_state == BR_STATE_FORWARDING) {
		out_pport = rocker_port->pport;
		err = rocker_group_l2_interface(rocker_port, flags,
						vlan_id, out_pport,
						pop_vlan);
		if (err) {
			netdev_err(rocker_port->dev,
				   "Error (%d) port VLAN l2 group for pport %d\n",
				   err, out_pport);
			return err;
		}
	}

	/* An L2 interface group for this VLAN to CPU port.
	 * Add when first port joins this VLAN and destroy when
	 * last port leaves this VLAN.
	 */

	for (i = 0; i < rocker->port_count; i++) {
		p = rocker->ports[i];
		if (test_bit(ntohs(vlan_id), p->vlan_bitmap))
			ref++;
	}

	if ((!adding || ref != 1) && (adding || ref != 0))
		return 0;

	out_pport = 0;
	err = rocker_group_l2_interface(rocker_port, flags,
					vlan_id, out_pport,
					pop_vlan);
	if (err) {
		netdev_err(rocker_port->dev,
			   "Error (%d) port VLAN l2 group for CPU port\n", err);
		return err;
	}

	return 0;
}

static struct rocker_ctrl {
	const u8 *eth_dst;
	const u8 *eth_dst_mask;
	__be16 eth_type;
	bool acl;
	bool bridge;
	bool term;
	bool copy_to_cpu;
} rocker_ctrls[] = {
	[ROCKER_CTRL_LINK_LOCAL_MCAST] = {
		/* pass link local multicast pkts up to CPU for filtering */
		.eth_dst = ll_mac,
		.eth_dst_mask = ll_mask,
		.acl = true,
	},
	[ROCKER_CTRL_LOCAL_ARP] = {
		/* pass local ARP pkts up to CPU */
		.eth_dst = zero_mac,
		.eth_dst_mask = zero_mac,
		.eth_type = htons(ETH_P_ARP),
		.acl = true,
	},
	[ROCKER_CTRL_IPV4_MCAST] = {
		/* pass IPv4 mcast pkts up to CPU, RFC 1112 */
		.eth_dst = ipv4_mcast,
		.eth_dst_mask = ipv4_mask,
		.eth_type = htons(ETH_P_IP),
		.term  = true,
		.copy_to_cpu = true,
	},
	[ROCKER_CTRL_IPV6_MCAST] = {
		/* pass IPv6 mcast pkts up to CPU, RFC 2464 */
		.eth_dst = ipv6_mcast,
		.eth_dst_mask = ipv6_mask,
		.eth_type = htons(ETH_P_IPV6),
		.term  = true,
		.copy_to_cpu = true,
	},
	[ROCKER_CTRL_DFLT_BRIDGING] = {
		/* flood any pkts on vlan */
		.bridge = true,
		.copy_to_cpu = true,
	},
};

static int rocker_port_ctrl_vlan_acl(struct rocker_port *rocker_port,
				     int flags, struct rocker_ctrl *ctrl,
				     __be16 vlan_id)
{
	u32 in_pport = rocker_port->pport;
	u32 in_pport_mask = 0xffffffff;
	u32 out_pport = 0;
	u8 *eth_src = NULL;
	u8 *eth_src_mask = NULL;
	__be16 vlan_id_mask = htons(0xffff);
	u8 ip_proto = 0;
	u8 ip_proto_mask = 0;
	u8 ip_tos = 0;
	u8 ip_tos_mask = 0;
	u32 group_id = ROCKER_GROUP_L2_INTERFACE(vlan_id, out_pport);
	int err;

	err = rocker_flow_tbl_acl(rocker_port, flags,
				  in_pport, in_pport_mask,
				  eth_src, eth_src_mask,
				  ctrl->eth_dst, ctrl->eth_dst_mask,
				  ctrl->eth_type,
				  vlan_id, vlan_id_mask,
				  ip_proto, ip_proto_mask,
				  ip_tos, ip_tos_mask,
				  group_id);

	if (err)
		netdev_err(rocker_port->dev, "Error (%d) ctrl ACL\n", err);

	return err;
}

static int rocker_port_ctrl_vlan_bridge(struct rocker_port *rocker_port,
					int flags, struct rocker_ctrl *ctrl,
					__be16 vlan_id)
{
	enum rocker_of_dpa_table_id goto_tbl =
		ROCKER_OF_DPA_TABLE_ID_ACL_POLICY;
	u32 group_id = ROCKER_GROUP_L2_FLOOD(vlan_id, 0);
	u32 tunnel_id = 0;
	int err;

	if (!rocker_port_is_bridged(rocker_port))
		return 0;

	err = rocker_flow_tbl_bridge(rocker_port, flags,
				     ctrl->eth_dst, ctrl->eth_dst_mask,
				     vlan_id, tunnel_id,
				     goto_tbl, group_id, ctrl->copy_to_cpu);

	if (err)
		netdev_err(rocker_port->dev, "Error (%d) ctrl FLOOD\n", err);

	return err;
}

static int rocker_port_ctrl_vlan_term(struct rocker_port *rocker_port,
				      int flags, struct rocker_ctrl *ctrl,
				      __be16 vlan_id)
{
	u32 in_pport_mask = 0xffffffff;
	__be16 vlan_id_mask = htons(0xffff);
	int err;

	if (ntohs(vlan_id) == 0)
		vlan_id = rocker_port->internal_vlan_id;

	err = rocker_flow_tbl_term_mac(rocker_port,
				       rocker_port->pport, in_pport_mask,
				       ctrl->eth_type, ctrl->eth_dst,
				       ctrl->eth_dst_mask, vlan_id,
				       vlan_id_mask, ctrl->copy_to_cpu,
				       flags);

	if (err)
		netdev_err(rocker_port->dev, "Error (%d) ctrl term\n", err);

	return err;
}

static int rocker_port_ctrl_vlan(struct rocker_port *rocker_port, int flags,
				 struct rocker_ctrl *ctrl, __be16 vlan_id)
{
	if (ctrl->acl)
		return rocker_port_ctrl_vlan_acl(rocker_port, flags,
						 ctrl, vlan_id);
	if (ctrl->bridge)
		return rocker_port_ctrl_vlan_bridge(rocker_port, flags,
						    ctrl, vlan_id);

	if (ctrl->term)
		return rocker_port_ctrl_vlan_term(rocker_port, flags,
						  ctrl, vlan_id);

	return -EOPNOTSUPP;
}

static int rocker_port_ctrl_vlan_add(struct rocker_port *rocker_port,
				     int flags, __be16 vlan_id)
{
	int err = 0;
	int i;

	for (i = 0; i < ROCKER_CTRL_MAX; i++) {
		if (rocker_port->ctrls[i]) {
			err = rocker_port_ctrl_vlan(rocker_port, flags,
						    &rocker_ctrls[i], vlan_id);
			if (err)
				return err;
		}
	}

	return err;
}

static int rocker_port_ctrl(struct rocker_port *rocker_port, int flags,
			    struct rocker_ctrl *ctrl)
{
	u16 vid;
	int err = 0;

	for (vid = 1; vid < VLAN_N_VID; vid++) {
		if (!test_bit(vid, rocker_port->vlan_bitmap))
			continue;
		err = rocker_port_ctrl_vlan(rocker_port, flags,
					    ctrl, htons(vid));
		if (err)
			break;
	}

	return err;
}

static int rocker_port_vlan(struct rocker_port *rocker_port, int flags,
			    u16 vid)
{
	enum rocker_of_dpa_table_id goto_tbl =
		ROCKER_OF_DPA_TABLE_ID_TERMINATION_MAC;
	u32 in_pport = rocker_port->pport;
	__be16 vlan_id = htons(vid);
	__be16 vlan_id_mask = htons(0xffff);
	__be16 internal_vlan_id;
	bool untagged;
	bool adding = !(flags & ROCKER_OP_FLAG_REMOVE);
	int err;

	internal_vlan_id = rocker_port_vid_to_vlan(rocker_port, vid, &untagged);

	if (adding && test_and_set_bit(ntohs(internal_vlan_id),
				       rocker_port->vlan_bitmap))
			return 0; /* already added */
	else if (!adding && !test_and_clear_bit(ntohs(internal_vlan_id),
						rocker_port->vlan_bitmap))
			return 0; /* already removed */

	if (adding) {
		err = rocker_port_ctrl_vlan_add(rocker_port, flags,
						internal_vlan_id);
		if (err) {
			netdev_err(rocker_port->dev,
				   "Error (%d) port ctrl vlan add\n", err);
			return err;
		}
	}

	err = rocker_port_vlan_l2_groups(rocker_port, flags,
					 internal_vlan_id, untagged);
	if (err) {
		netdev_err(rocker_port->dev,
			   "Error (%d) port VLAN l2 groups\n", err);
		return err;
	}

	err = rocker_port_vlan_flood_group(rocker_port, flags,
					   internal_vlan_id);
	if (err) {
		netdev_err(rocker_port->dev,
			   "Error (%d) port VLAN l2 flood group\n", err);
		return err;
	}

	err = rocker_flow_tbl_vlan(rocker_port, flags,
				   in_pport, vlan_id, vlan_id_mask,
				   goto_tbl, untagged, internal_vlan_id);
	if (err)
		netdev_err(rocker_port->dev,
			   "Error (%d) port VLAN table\n", err);

	return err;
}

static int rocker_port_ig_tbl(struct rocker_port *rocker_port, int flags)
{
	enum rocker_of_dpa_table_id goto_tbl;
	u32 in_pport;
	u32 in_pport_mask;
	int err;

	/* Normal Ethernet Frames.  Matches pkts from any local physical
	 * ports.  Goto VLAN tbl.
	 */

	in_pport = 0;
	in_pport_mask = 0xffff0000;
	goto_tbl = ROCKER_OF_DPA_TABLE_ID_VLAN;

	err = rocker_flow_tbl_ig_port(rocker_port, flags,
				      in_pport, in_pport_mask,
				      goto_tbl);
	if (err)
		netdev_err(rocker_port->dev,
			   "Error (%d) ingress port table entry\n", err);

	return err;
}

struct rocker_fdb_learn_work {
	struct work_struct work;
	struct net_device *dev;
	int flags;
	u8 addr[ETH_ALEN];
	u16 vid;
};

static void rocker_port_fdb_learn_work(struct work_struct *work)
{
	struct rocker_fdb_learn_work *lw =
		container_of(work, struct rocker_fdb_learn_work, work);
	bool removing = (lw->flags & ROCKER_OP_FLAG_REMOVE);
	bool learned = (lw->flags & ROCKER_OP_FLAG_LEARNED);
	struct netdev_switch_notifier_fdb_info info;

	info.addr = lw->addr;
	info.vid = lw->vid;

	if (learned && removing)
		call_netdev_switch_notifiers(NETDEV_SWITCH_FDB_DEL,
					     lw->dev, &info.info);
	else if (learned && !removing)
		call_netdev_switch_notifiers(NETDEV_SWITCH_FDB_ADD,
					     lw->dev, &info.info);

	kfree(work);
}

static int rocker_port_fdb_learn(struct rocker_port *rocker_port,
				 int flags, const u8 *addr, __be16 vlan_id)
{
	struct rocker_fdb_learn_work *lw;
	enum rocker_of_dpa_table_id goto_tbl =
		ROCKER_OF_DPA_TABLE_ID_ACL_POLICY;
	u32 out_pport = rocker_port->pport;
	u32 tunnel_id = 0;
	u32 group_id = ROCKER_GROUP_NONE;
	bool syncing = !!(rocker_port->brport_flags & BR_LEARNING_SYNC);
	bool copy_to_cpu = false;
	int err;

	if (rocker_port_is_bridged(rocker_port))
		group_id = ROCKER_GROUP_L2_INTERFACE(vlan_id, out_pport);

	if (!(flags & ROCKER_OP_FLAG_REFRESH)) {
		err = rocker_flow_tbl_bridge(rocker_port, flags, addr, NULL,
					     vlan_id, tunnel_id, goto_tbl,
					     group_id, copy_to_cpu);
		if (err)
			return err;
	}

	if (!syncing)
		return 0;

	if (!rocker_port_is_bridged(rocker_port))
		return 0;

	lw = kmalloc(sizeof(*lw), rocker_op_flags_gfp(flags));
	if (!lw)
		return -ENOMEM;

	INIT_WORK(&lw->work, rocker_port_fdb_learn_work);

	lw->dev = rocker_port->dev;
	lw->flags = flags;
	ether_addr_copy(lw->addr, addr);
	lw->vid = rocker_port_vlan_to_vid(rocker_port, vlan_id);

	schedule_work(&lw->work);

	return 0;
}

static struct rocker_fdb_tbl_entry *
rocker_fdb_tbl_find(struct rocker *rocker, struct rocker_fdb_tbl_entry *match)
{
	struct rocker_fdb_tbl_entry *found;

	hash_for_each_possible(rocker->fdb_tbl, found, entry, match->key_crc32)
		if (memcmp(&found->key, &match->key, sizeof(found->key)) == 0)
			return found;

	return NULL;
}

static int rocker_port_fdb(struct rocker_port *rocker_port,
			   const unsigned char *addr,
			   __be16 vlan_id, int flags)
{
	struct rocker *rocker = rocker_port->rocker;
	struct rocker_fdb_tbl_entry *fdb;
	struct rocker_fdb_tbl_entry *found;
	bool removing = (flags & ROCKER_OP_FLAG_REMOVE);
	unsigned long lock_flags;

	fdb = kzalloc(sizeof(*fdb), rocker_op_flags_gfp(flags));
	if (!fdb)
		return -ENOMEM;

	fdb->learned = (flags & ROCKER_OP_FLAG_LEARNED);
	fdb->key.pport = rocker_port->pport;
	ether_addr_copy(fdb->key.addr, addr);
	fdb->key.vlan_id = vlan_id;
	fdb->key_crc32 = crc32(~0, &fdb->key, sizeof(fdb->key));

	spin_lock_irqsave(&rocker->fdb_tbl_lock, lock_flags);

	found = rocker_fdb_tbl_find(rocker, fdb);

	if (removing && found) {
		kfree(fdb);
		hash_del(&found->entry);
	} else if (!removing && !found) {
		hash_add(rocker->fdb_tbl, &fdb->entry, fdb->key_crc32);
	}

	spin_unlock_irqrestore(&rocker->fdb_tbl_lock, lock_flags);

	/* Check if adding and already exists, or removing and can't find */
	if (!found != !removing) {
		kfree(fdb);
		if (!found && removing)
			return 0;
		/* Refreshing existing to update aging timers */
		flags |= ROCKER_OP_FLAG_REFRESH;
	}

	return rocker_port_fdb_learn(rocker_port, flags, addr, vlan_id);
}

static int rocker_port_fdb_flush(struct rocker_port *rocker_port)
{
	struct rocker *rocker = rocker_port->rocker;
	struct rocker_fdb_tbl_entry *found;
	unsigned long lock_flags;
	int flags = ROCKER_OP_FLAG_NOWAIT | ROCKER_OP_FLAG_REMOVE;
	struct hlist_node *tmp;
	int bkt;
	int err = 0;

	if (rocker_port->stp_state == BR_STATE_LEARNING ||
	    rocker_port->stp_state == BR_STATE_FORWARDING)
		return 0;

	spin_lock_irqsave(&rocker->fdb_tbl_lock, lock_flags);

	hash_for_each_safe(rocker->fdb_tbl, bkt, tmp, found, entry) {
		if (found->key.pport != rocker_port->pport)
			continue;
		if (!found->learned)
			continue;
		err = rocker_port_fdb_learn(rocker_port, flags,
					    found->key.addr,
					    found->key.vlan_id);
		if (err)
			goto err_out;
		hash_del(&found->entry);
	}

err_out:
	spin_unlock_irqrestore(&rocker->fdb_tbl_lock, lock_flags);

	return err;
}

static int rocker_port_router_mac(struct rocker_port *rocker_port,
				  int flags, __be16 vlan_id)
{
	u32 in_pport_mask = 0xffffffff;
	__be16 eth_type;
	const u8 *dst_mac_mask = ff_mac;
	__be16 vlan_id_mask = htons(0xffff);
	bool copy_to_cpu = false;
	int err;

	if (ntohs(vlan_id) == 0)
		vlan_id = rocker_port->internal_vlan_id;

	eth_type = htons(ETH_P_IP);
	err = rocker_flow_tbl_term_mac(rocker_port,
				       rocker_port->pport, in_pport_mask,
				       eth_type, rocker_port->dev->dev_addr,
				       dst_mac_mask, vlan_id, vlan_id_mask,
				       copy_to_cpu, flags);
	if (err)
		return err;

	eth_type = htons(ETH_P_IPV6);
	err = rocker_flow_tbl_term_mac(rocker_port,
				       rocker_port->pport, in_pport_mask,
				       eth_type, rocker_port->dev->dev_addr,
				       dst_mac_mask, vlan_id, vlan_id_mask,
				       copy_to_cpu, flags);

	return err;
}

static int rocker_port_fwding(struct rocker_port *rocker_port)
{
	bool pop_vlan;
	u32 out_pport;
	__be16 vlan_id;
	u16 vid;
	int flags = ROCKER_OP_FLAG_NOWAIT;
	int err;

	/* Port will be forwarding-enabled if its STP state is LEARNING
	 * or FORWARDING.  Traffic from CPU can still egress, regardless of
	 * port STP state.  Use L2 interface group on port VLANs as a way
	 * to toggle port forwarding: if forwarding is disabled, L2
	 * interface group will not exist.
	 */

	if (rocker_port->stp_state != BR_STATE_LEARNING &&
	    rocker_port->stp_state != BR_STATE_FORWARDING)
		flags |= ROCKER_OP_FLAG_REMOVE;

	out_pport = rocker_port->pport;
	for (vid = 1; vid < VLAN_N_VID; vid++) {
		if (!test_bit(vid, rocker_port->vlan_bitmap))
			continue;
		vlan_id = htons(vid);
		pop_vlan = rocker_vlan_id_is_internal(vlan_id);
		err = rocker_group_l2_interface(rocker_port, flags,
						vlan_id, out_pport,
						pop_vlan);
		if (err) {
			netdev_err(rocker_port->dev,
				   "Error (%d) port VLAN l2 group for pport %d\n",
				   err, out_pport);
			return err;
		}
	}

	return 0;
}

static int rocker_port_stp_update(struct rocker_port *rocker_port, u8 state)
{
	bool want[ROCKER_CTRL_MAX] = { 0, };
	int flags;
	int err;
	int i;

	if (rocker_port->stp_state == state)
		return 0;

	rocker_port->stp_state = state;

	switch (state) {
	case BR_STATE_DISABLED:
		/* port is completely disabled */
		break;
	case BR_STATE_LISTENING:
	case BR_STATE_BLOCKING:
		want[ROCKER_CTRL_LINK_LOCAL_MCAST] = true;
		break;
	case BR_STATE_LEARNING:
	case BR_STATE_FORWARDING:
		want[ROCKER_CTRL_LINK_LOCAL_MCAST] = true;
		want[ROCKER_CTRL_IPV4_MCAST] = true;
		want[ROCKER_CTRL_IPV6_MCAST] = true;
		if (rocker_port_is_bridged(rocker_port))
			want[ROCKER_CTRL_DFLT_BRIDGING] = true;
		else
			want[ROCKER_CTRL_LOCAL_ARP] = true;
		break;
	}

	for (i = 0; i < ROCKER_CTRL_MAX; i++) {
		if (want[i] != rocker_port->ctrls[i]) {
			flags = ROCKER_OP_FLAG_NOWAIT |
				(want[i] ? 0 : ROCKER_OP_FLAG_REMOVE);
			err = rocker_port_ctrl(rocker_port, flags,
					       &rocker_ctrls[i]);
			if (err)
				return err;
			rocker_port->ctrls[i] = want[i];
		}
	}

	err = rocker_port_fdb_flush(rocker_port);
	if (err)
		return err;

	return rocker_port_fwding(rocker_port);
}

static int rocker_port_fwd_enable(struct rocker_port *rocker_port)
{
	if (rocker_port_is_bridged(rocker_port))
		/* bridge STP will enable port */
		return 0;

	/* port is not bridged, so simulate going to FORWARDING state */
	return rocker_port_stp_update(rocker_port, BR_STATE_FORWARDING);
}

static int rocker_port_fwd_disable(struct rocker_port *rocker_port)
{
	if (rocker_port_is_bridged(rocker_port))
		/* bridge STP will disable port */
		return 0;

	/* port is not bridged, so simulate going to DISABLED state */
	return rocker_port_stp_update(rocker_port, BR_STATE_DISABLED);
}

static struct rocker_internal_vlan_tbl_entry *
rocker_internal_vlan_tbl_find(struct rocker *rocker, int ifindex)
{
	struct rocker_internal_vlan_tbl_entry *found;

	hash_for_each_possible(rocker->internal_vlan_tbl, found,
			       entry, ifindex) {
		if (found->ifindex == ifindex)
			return found;
	}

	return NULL;
}

static __be16 rocker_port_internal_vlan_id_get(struct rocker_port *rocker_port,
					       int ifindex)
{
	struct rocker *rocker = rocker_port->rocker;
	struct rocker_internal_vlan_tbl_entry *entry;
	struct rocker_internal_vlan_tbl_entry *found;
	unsigned long lock_flags;
	int i;

	entry = kzalloc(sizeof(*entry), GFP_KERNEL);
	if (!entry)
		return 0;

	entry->ifindex = ifindex;

	spin_lock_irqsave(&rocker->internal_vlan_tbl_lock, lock_flags);

	found = rocker_internal_vlan_tbl_find(rocker, ifindex);
	if (found) {
		kfree(entry);
		goto found;
	}

	found = entry;
	hash_add(rocker->internal_vlan_tbl, &found->entry, found->ifindex);

	for (i = 0; i < ROCKER_N_INTERNAL_VLANS; i++) {
		if (test_and_set_bit(i, rocker->internal_vlan_bitmap))
			continue;
		found->vlan_id = htons(ROCKER_INTERNAL_VLAN_ID_BASE + i);
		goto found;
	}

	netdev_err(rocker_port->dev, "Out of internal VLAN IDs\n");

found:
	found->ref_count++;
	spin_unlock_irqrestore(&rocker->internal_vlan_tbl_lock, lock_flags);

	return found->vlan_id;
}

static void rocker_port_internal_vlan_id_put(struct rocker_port *rocker_port,
					     int ifindex)
{
	struct rocker *rocker = rocker_port->rocker;
	struct rocker_internal_vlan_tbl_entry *found;
	unsigned long lock_flags;
	unsigned long bit;

	spin_lock_irqsave(&rocker->internal_vlan_tbl_lock, lock_flags);

	found = rocker_internal_vlan_tbl_find(rocker, ifindex);
	if (!found) {
		netdev_err(rocker_port->dev,
			   "ifindex (%d) not found in internal VLAN tbl\n",
			   ifindex);
		goto not_found;
	}

	if (--found->ref_count <= 0) {
		bit = ntohs(found->vlan_id) - ROCKER_INTERNAL_VLAN_ID_BASE;
		clear_bit(bit, rocker->internal_vlan_bitmap);
		hash_del(&found->entry);
		kfree(found);
	}

not_found:
	spin_unlock_irqrestore(&rocker->internal_vlan_tbl_lock, lock_flags);
}

/*****************
 * Net device ops
 *****************/

static int rocker_port_open(struct net_device *dev)
{
	struct rocker_port *rocker_port = netdev_priv(dev);
	int err;

	err = rocker_port_dma_rings_init(rocker_port);
	if (err)
		return err;

	err = request_irq(rocker_msix_tx_vector(rocker_port),
			  rocker_tx_irq_handler, 0,
			  rocker_driver_name, rocker_port);
	if (err) {
		netdev_err(rocker_port->dev, "cannot assign tx irq\n");
		goto err_request_tx_irq;
	}

	err = request_irq(rocker_msix_rx_vector(rocker_port),
			  rocker_rx_irq_handler, 0,
			  rocker_driver_name, rocker_port);
	if (err) {
		netdev_err(rocker_port->dev, "cannot assign rx irq\n");
		goto err_request_rx_irq;
	}

	err = rocker_port_fwd_enable(rocker_port);
	if (err)
		goto err_fwd_enable;

	napi_enable(&rocker_port->napi_tx);
	napi_enable(&rocker_port->napi_rx);
	rocker_port_set_enable(rocker_port, true);
	netif_start_queue(dev);
	return 0;

err_fwd_enable:
	free_irq(rocker_msix_rx_vector(rocker_port), rocker_port);
err_request_rx_irq:
	free_irq(rocker_msix_tx_vector(rocker_port), rocker_port);
err_request_tx_irq:
	rocker_port_dma_rings_fini(rocker_port);
	return err;
}

static int rocker_port_stop(struct net_device *dev)
{
	struct rocker_port *rocker_port = netdev_priv(dev);

	netif_stop_queue(dev);
	rocker_port_set_enable(rocker_port, false);
	napi_disable(&rocker_port->napi_rx);
	napi_disable(&rocker_port->napi_tx);
	rocker_port_fwd_disable(rocker_port);
	free_irq(rocker_msix_rx_vector(rocker_port), rocker_port);
	free_irq(rocker_msix_tx_vector(rocker_port), rocker_port);
	rocker_port_dma_rings_fini(rocker_port);

	return 0;
}

static void rocker_tx_desc_frags_unmap(struct rocker_port *rocker_port,
				       struct rocker_desc_info *desc_info)
{
	struct rocker *rocker = rocker_port->rocker;
	struct pci_dev *pdev = rocker->pdev;
	struct rocker_tlv *attrs[ROCKER_TLV_TX_MAX + 1];
	struct rocker_tlv *attr;
	int rem;

	rocker_tlv_parse_desc(attrs, ROCKER_TLV_TX_MAX, desc_info);
	if (!attrs[ROCKER_TLV_TX_FRAGS])
		return;
	rocker_tlv_for_each_nested(attr, attrs[ROCKER_TLV_TX_FRAGS], rem) {
		struct rocker_tlv *frag_attrs[ROCKER_TLV_TX_FRAG_ATTR_MAX + 1];
		dma_addr_t dma_handle;
		size_t len;

		if (rocker_tlv_type(attr) != ROCKER_TLV_TX_FRAG)
			continue;
		rocker_tlv_parse_nested(frag_attrs, ROCKER_TLV_TX_FRAG_ATTR_MAX,
					attr);
		if (!frag_attrs[ROCKER_TLV_TX_FRAG_ATTR_ADDR] ||
		    !frag_attrs[ROCKER_TLV_TX_FRAG_ATTR_LEN])
			continue;
		dma_handle = rocker_tlv_get_u64(frag_attrs[ROCKER_TLV_TX_FRAG_ATTR_ADDR]);
		len = rocker_tlv_get_u16(frag_attrs[ROCKER_TLV_TX_FRAG_ATTR_LEN]);
		pci_unmap_single(pdev, dma_handle, len, DMA_TO_DEVICE);
	}
}

static int rocker_tx_desc_frag_map_put(struct rocker_port *rocker_port,
				       struct rocker_desc_info *desc_info,
				       char *buf, size_t buf_len)
{
	struct rocker *rocker = rocker_port->rocker;
	struct pci_dev *pdev = rocker->pdev;
	dma_addr_t dma_handle;
	struct rocker_tlv *frag;

	dma_handle = pci_map_single(pdev, buf, buf_len, DMA_TO_DEVICE);
	if (unlikely(pci_dma_mapping_error(pdev, dma_handle))) {
		if (net_ratelimit())
			netdev_err(rocker_port->dev, "failed to dma map tx frag\n");
		return -EIO;
	}
	frag = rocker_tlv_nest_start(desc_info, ROCKER_TLV_TX_FRAG);
	if (!frag)
		goto unmap_frag;
	if (rocker_tlv_put_u64(desc_info, ROCKER_TLV_TX_FRAG_ATTR_ADDR,
			       dma_handle))
		goto nest_cancel;
	if (rocker_tlv_put_u16(desc_info, ROCKER_TLV_TX_FRAG_ATTR_LEN,
			       buf_len))
		goto nest_cancel;
	rocker_tlv_nest_end(desc_info, frag);
	return 0;

nest_cancel:
	rocker_tlv_nest_cancel(desc_info, frag);
unmap_frag:
	pci_unmap_single(pdev, dma_handle, buf_len, DMA_TO_DEVICE);
	return -EMSGSIZE;
}

static netdev_tx_t rocker_port_xmit(struct sk_buff *skb, struct net_device *dev)
{
	struct rocker_port *rocker_port = netdev_priv(dev);
	struct rocker *rocker = rocker_port->rocker;
	struct rocker_desc_info *desc_info;
	struct rocker_tlv *frags;
	int i;
	int err;

	desc_info = rocker_desc_head_get(&rocker_port->tx_ring);
	if (unlikely(!desc_info)) {
		if (net_ratelimit())
			netdev_err(dev, "tx ring full when queue awake\n");
		return NETDEV_TX_BUSY;
	}

	rocker_desc_cookie_ptr_set(desc_info, skb);

	frags = rocker_tlv_nest_start(desc_info, ROCKER_TLV_TX_FRAGS);
	if (!frags)
		goto out;
	err = rocker_tx_desc_frag_map_put(rocker_port, desc_info,
					  skb->data, skb_headlen(skb));
	if (err)
		goto nest_cancel;
	if (skb_shinfo(skb)->nr_frags > ROCKER_TX_FRAGS_MAX)
		goto nest_cancel;

	for (i = 0; i < skb_shinfo(skb)->nr_frags; i++) {
		const skb_frag_t *frag = &skb_shinfo(skb)->frags[i];

		err = rocker_tx_desc_frag_map_put(rocker_port, desc_info,
						  skb_frag_address(frag),
						  skb_frag_size(frag));
		if (err)
			goto unmap_frags;
	}
	rocker_tlv_nest_end(desc_info, frags);

	rocker_desc_gen_clear(desc_info);
	rocker_desc_head_set(rocker, &rocker_port->tx_ring, desc_info);

	desc_info = rocker_desc_head_get(&rocker_port->tx_ring);
	if (!desc_info)
		netif_stop_queue(dev);

	return NETDEV_TX_OK;

unmap_frags:
	rocker_tx_desc_frags_unmap(rocker_port, desc_info);
nest_cancel:
	rocker_tlv_nest_cancel(desc_info, frags);
out:
	dev_kfree_skb(skb);
	dev->stats.tx_dropped++;

	return NETDEV_TX_OK;
}

static int rocker_port_set_mac_address(struct net_device *dev, void *p)
{
	struct sockaddr *addr = p;
	struct rocker_port *rocker_port = netdev_priv(dev);
	int err;

	if (!is_valid_ether_addr(addr->sa_data))
		return -EADDRNOTAVAIL;

	err = rocker_cmd_set_port_settings_macaddr(rocker_port, addr->sa_data);
	if (err)
		return err;
	memcpy(dev->dev_addr, addr->sa_data, dev->addr_len);
	return 0;
}

static int rocker_port_vlan_rx_add_vid(struct net_device *dev,
				       __be16 proto, u16 vid)
{
	struct rocker_port *rocker_port = netdev_priv(dev);
	int err;

	err = rocker_port_vlan(rocker_port, 0, vid);
	if (err)
		return err;

	return rocker_port_router_mac(rocker_port, 0, htons(vid));
}

static int rocker_port_vlan_rx_kill_vid(struct net_device *dev,
					__be16 proto, u16 vid)
{
	struct rocker_port *rocker_port = netdev_priv(dev);
	int err;

	err = rocker_port_router_mac(rocker_port, ROCKER_OP_FLAG_REMOVE,
				     htons(vid));
	if (err)
		return err;

	return rocker_port_vlan(rocker_port, ROCKER_OP_FLAG_REMOVE, vid);
}

static int rocker_port_fdb_add(struct ndmsg *ndm, struct nlattr *tb[],
			       struct net_device *dev,
			       const unsigned char *addr, u16 vid,
			       u16 nlm_flags)
{
	struct rocker_port *rocker_port = netdev_priv(dev);
	__be16 vlan_id = rocker_port_vid_to_vlan(rocker_port, vid, NULL);
	int flags = 0;

	if (!rocker_port_is_bridged(rocker_port))
		return -EINVAL;

	return rocker_port_fdb(rocker_port, addr, vlan_id, flags);
}

static int rocker_port_fdb_del(struct ndmsg *ndm, struct nlattr *tb[],
			       struct net_device *dev,
			       const unsigned char *addr, u16 vid)
{
	struct rocker_port *rocker_port = netdev_priv(dev);
	__be16 vlan_id = rocker_port_vid_to_vlan(rocker_port, vid, NULL);
	int flags = ROCKER_OP_FLAG_REMOVE;

	if (!rocker_port_is_bridged(rocker_port))
		return -EINVAL;

	return rocker_port_fdb(rocker_port, addr, vlan_id, flags);
}

static int rocker_fdb_fill_info(struct sk_buff *skb,
				struct rocker_port *rocker_port,
				const unsigned char *addr, u16 vid,
				u32 portid, u32 seq, int type,
				unsigned int flags)
{
	struct nlmsghdr *nlh;
	struct ndmsg *ndm;

	nlh = nlmsg_put(skb, portid, seq, type, sizeof(*ndm), flags);
	if (!nlh)
		return -EMSGSIZE;

	ndm = nlmsg_data(nlh);
	ndm->ndm_family	 = AF_BRIDGE;
	ndm->ndm_pad1    = 0;
	ndm->ndm_pad2    = 0;
	ndm->ndm_flags	 = NTF_SELF;
	ndm->ndm_type	 = 0;
	ndm->ndm_ifindex = rocker_port->dev->ifindex;
	ndm->ndm_state   = NUD_REACHABLE;

	if (nla_put(skb, NDA_LLADDR, ETH_ALEN, addr))
		goto nla_put_failure;

	if (vid && nla_put_u16(skb, NDA_VLAN, vid))
		goto nla_put_failure;

	nlmsg_end(skb, nlh);
	return 0;

nla_put_failure:
	nlmsg_cancel(skb, nlh);
	return -EMSGSIZE;
}

static int rocker_port_fdb_dump(struct sk_buff *skb,
				struct netlink_callback *cb,
				struct net_device *dev,
				struct net_device *filter_dev,
				int idx)
{
	struct rocker_port *rocker_port = netdev_priv(dev);
	struct rocker *rocker = rocker_port->rocker;
	struct rocker_fdb_tbl_entry *found;
	struct hlist_node *tmp;
	int bkt;
	unsigned long lock_flags;
	const unsigned char *addr;
	u16 vid;
	int err;

	spin_lock_irqsave(&rocker->fdb_tbl_lock, lock_flags);
	hash_for_each_safe(rocker->fdb_tbl, bkt, tmp, found, entry) {
		if (found->key.pport != rocker_port->pport)
			continue;
		if (idx < cb->args[0])
			goto skip;
		addr = found->key.addr;
		vid = rocker_port_vlan_to_vid(rocker_port, found->key.vlan_id);
		err = rocker_fdb_fill_info(skb, rocker_port, addr, vid,
					   NETLINK_CB(cb->skb).portid,
					   cb->nlh->nlmsg_seq,
					   RTM_NEWNEIGH, NLM_F_MULTI);
		if (err < 0)
			break;
skip:
		++idx;
	}
	spin_unlock_irqrestore(&rocker->fdb_tbl_lock, lock_flags);
	return idx;
}

static int rocker_port_bridge_setlink(struct net_device *dev,
				      struct nlmsghdr *nlh, u16 flags)
{
	struct rocker_port *rocker_port = netdev_priv(dev);
	struct nlattr *protinfo;
	struct nlattr *attr;
	int err;

	protinfo = nlmsg_find_attr(nlh, sizeof(struct ifinfomsg),
				   IFLA_PROTINFO);
	if (protinfo) {
		attr = nla_find_nested(protinfo, IFLA_BRPORT_LEARNING);
		if (attr) {
			if (nla_len(attr) < sizeof(u8))
				return -EINVAL;

			if (nla_get_u8(attr))
				rocker_port->brport_flags |= BR_LEARNING;
			else
				rocker_port->brport_flags &= ~BR_LEARNING;
			err = rocker_port_set_learning(rocker_port);
			if (err)
				return err;
		}
		attr = nla_find_nested(protinfo, IFLA_BRPORT_LEARNING_SYNC);
		if (attr) {
			if (nla_len(attr) < sizeof(u8))
				return -EINVAL;

			if (nla_get_u8(attr))
				rocker_port->brport_flags |= BR_LEARNING_SYNC;
			else
				rocker_port->brport_flags &= ~BR_LEARNING_SYNC;
		}
	}

	return 0;
}

static int rocker_port_bridge_getlink(struct sk_buff *skb, u32 pid, u32 seq,
				      struct net_device *dev,
				      u32 filter_mask)
{
	struct rocker_port *rocker_port = netdev_priv(dev);
	u16 mode = BRIDGE_MODE_UNDEF;
	u32 mask = BR_LEARNING | BR_LEARNING_SYNC;

	return ndo_dflt_bridge_getlink(skb, pid, seq, dev, mode,
				       rocker_port->brport_flags, mask);
}

static int rocker_port_switch_parent_id_get(struct net_device *dev,
					    struct netdev_phys_item_id *psid)
{
	struct rocker_port *rocker_port = netdev_priv(dev);
	struct rocker *rocker = rocker_port->rocker;

	psid->id_len = sizeof(rocker->hw.id);
	memcpy(&psid->id, &rocker->hw.id, psid->id_len);
	return 0;
}

static int rocker_port_switch_port_stp_update(struct net_device *dev, u8 state)
{
	struct rocker_port *rocker_port = netdev_priv(dev);

	return rocker_port_stp_update(rocker_port, state);
}

static const struct net_device_ops rocker_port_netdev_ops = {
	.ndo_open			= rocker_port_open,
	.ndo_stop			= rocker_port_stop,
	.ndo_start_xmit			= rocker_port_xmit,
	.ndo_set_mac_address		= rocker_port_set_mac_address,
	.ndo_vlan_rx_add_vid		= rocker_port_vlan_rx_add_vid,
	.ndo_vlan_rx_kill_vid		= rocker_port_vlan_rx_kill_vid,
	.ndo_fdb_add			= rocker_port_fdb_add,
	.ndo_fdb_del			= rocker_port_fdb_del,
	.ndo_fdb_dump			= rocker_port_fdb_dump,
	.ndo_bridge_setlink		= rocker_port_bridge_setlink,
	.ndo_bridge_getlink		= rocker_port_bridge_getlink,
	.ndo_switch_parent_id_get	= rocker_port_switch_parent_id_get,
	.ndo_switch_port_stp_update	= rocker_port_switch_port_stp_update,
};

/********************
 * ethtool interface
 ********************/

static int rocker_port_get_settings(struct net_device *dev,
				    struct ethtool_cmd *ecmd)
{
	struct rocker_port *rocker_port = netdev_priv(dev);

	return rocker_cmd_get_port_settings_ethtool(rocker_port, ecmd);
}

static int rocker_port_set_settings(struct net_device *dev,
				    struct ethtool_cmd *ecmd)
{
	struct rocker_port *rocker_port = netdev_priv(dev);

	return rocker_cmd_set_port_settings_ethtool(rocker_port, ecmd);
}

static void rocker_port_get_drvinfo(struct net_device *dev,
				    struct ethtool_drvinfo *drvinfo)
{
	strlcpy(drvinfo->driver, rocker_driver_name, sizeof(drvinfo->driver));
	strlcpy(drvinfo->version, UTS_RELEASE, sizeof(drvinfo->version));
}

static struct rocker_port_stats {
	char str[ETH_GSTRING_LEN];
	int type;
} rocker_port_stats[] = {
	{ "rx_packets", ROCKER_TLV_CMD_PORT_STATS_RX_PKTS,    },
	{ "rx_bytes",   ROCKER_TLV_CMD_PORT_STATS_RX_BYTES,   },
	{ "rx_dropped", ROCKER_TLV_CMD_PORT_STATS_RX_DROPPED, },
	{ "rx_errors",  ROCKER_TLV_CMD_PORT_STATS_RX_ERRORS,  },

	{ "tx_packets", ROCKER_TLV_CMD_PORT_STATS_TX_PKTS,    },
	{ "tx_bytes",   ROCKER_TLV_CMD_PORT_STATS_TX_BYTES,   },
	{ "tx_dropped", ROCKER_TLV_CMD_PORT_STATS_TX_DROPPED, },
	{ "tx_errors",  ROCKER_TLV_CMD_PORT_STATS_TX_ERRORS,  },
};

#define ROCKER_PORT_STATS_LEN  ARRAY_SIZE(rocker_port_stats)

static void rocker_port_get_strings(struct net_device *netdev, u32 stringset,
				    u8 *data)
{
	u8 *p = data;
	int i;

	switch (stringset) {
	case ETH_SS_STATS:
		for (i = 0; i < ARRAY_SIZE(rocker_port_stats); i++) {
			memcpy(p, rocker_port_stats[i].str, ETH_GSTRING_LEN);
			p += ETH_GSTRING_LEN;
		}
		break;
	}
}

static int
rocker_cmd_get_port_stats_prep(struct rocker *rocker,
			       struct rocker_port *rocker_port,
			       struct rocker_desc_info *desc_info,
			       void *priv)
{
	struct rocker_tlv *cmd_stats;

	if (rocker_tlv_put_u16(desc_info, ROCKER_TLV_CMD_TYPE,
			       ROCKER_TLV_CMD_TYPE_GET_PORT_STATS))
		return -EMSGSIZE;

	cmd_stats = rocker_tlv_nest_start(desc_info, ROCKER_TLV_CMD_INFO);
	if (!cmd_stats)
		return -EMSGSIZE;

	if (rocker_tlv_put_u32(desc_info, ROCKER_TLV_CMD_PORT_STATS_PPORT,
			       rocker_port->pport))
		return -EMSGSIZE;

	rocker_tlv_nest_end(desc_info, cmd_stats);

	return 0;
}

static int
rocker_cmd_get_port_stats_ethtool_proc(struct rocker *rocker,
				       struct rocker_port *rocker_port,
				       struct rocker_desc_info *desc_info,
				       void *priv)
{
	struct rocker_tlv *attrs[ROCKER_TLV_CMD_MAX + 1];
	struct rocker_tlv *stats_attrs[ROCKER_TLV_CMD_PORT_STATS_MAX + 1];
	struct rocker_tlv *pattr;
	u32 pport;
	u64 *data = priv;
	int i;

	rocker_tlv_parse_desc(attrs, ROCKER_TLV_CMD_MAX, desc_info);

	if (!attrs[ROCKER_TLV_CMD_INFO])
		return -EIO;

	rocker_tlv_parse_nested(stats_attrs, ROCKER_TLV_CMD_PORT_STATS_MAX,
				attrs[ROCKER_TLV_CMD_INFO]);

	if (!stats_attrs[ROCKER_TLV_CMD_PORT_STATS_PPORT])
		return -EIO;

	pport = rocker_tlv_get_u32(stats_attrs[ROCKER_TLV_CMD_PORT_STATS_PPORT]);
	if (pport != rocker_port->pport)
		return -EIO;

	for (i = 0; i < ARRAY_SIZE(rocker_port_stats); i++) {
		pattr = stats_attrs[rocker_port_stats[i].type];
		if (!pattr)
			continue;

		data[i] = rocker_tlv_get_u64(pattr);
	}

	return 0;
}

static int rocker_cmd_get_port_stats_ethtool(struct rocker_port *rocker_port,
					     void *priv)
{
	return rocker_cmd_exec(rocker_port->rocker, rocker_port,
			       rocker_cmd_get_port_stats_prep, NULL,
			       rocker_cmd_get_port_stats_ethtool_proc,
			       priv, false);
}

static void rocker_port_get_stats(struct net_device *dev,
				  struct ethtool_stats *stats, u64 *data)
{
	struct rocker_port *rocker_port = netdev_priv(dev);

	if (rocker_cmd_get_port_stats_ethtool(rocker_port, data) != 0) {
		int i;

		for (i = 0; i < ARRAY_SIZE(rocker_port_stats); ++i)
			data[i] = 0;
	}

	return;
}

static int rocker_port_get_sset_count(struct net_device *netdev, int sset)
{
	switch (sset) {
	case ETH_SS_STATS:
		return ROCKER_PORT_STATS_LEN;
	default:
		return -EOPNOTSUPP;
	}
}

static const struct ethtool_ops rocker_port_ethtool_ops = {
	.get_settings		= rocker_port_get_settings,
	.set_settings		= rocker_port_set_settings,
	.get_drvinfo		= rocker_port_get_drvinfo,
	.get_link		= ethtool_op_get_link,
	.get_strings		= rocker_port_get_strings,
	.get_ethtool_stats	= rocker_port_get_stats,
	.get_sset_count		= rocker_port_get_sset_count,
};

/*****************
 * NAPI interface
 *****************/

static struct rocker_port *rocker_port_napi_tx_get(struct napi_struct *napi)
{
	return container_of(napi, struct rocker_port, napi_tx);
}

static int rocker_port_poll_tx(struct napi_struct *napi, int budget)
{
	struct rocker_port *rocker_port = rocker_port_napi_tx_get(napi);
	struct rocker *rocker = rocker_port->rocker;
	struct rocker_desc_info *desc_info;
	u32 credits = 0;
	int err;

	/* Cleanup tx descriptors */
	while ((desc_info = rocker_desc_tail_get(&rocker_port->tx_ring))) {
		struct sk_buff *skb;

		err = rocker_desc_err(desc_info);
		if (err && net_ratelimit())
			netdev_err(rocker_port->dev, "tx desc received with err %d\n",
				   err);
		rocker_tx_desc_frags_unmap(rocker_port, desc_info);

		skb = rocker_desc_cookie_ptr_get(desc_info);
		if (err == 0) {
			rocker_port->dev->stats.tx_packets++;
			rocker_port->dev->stats.tx_bytes += skb->len;
		} else
			rocker_port->dev->stats.tx_errors++;

		dev_kfree_skb_any(skb);
		credits++;
	}

	if (credits && netif_queue_stopped(rocker_port->dev))
		netif_wake_queue(rocker_port->dev);

	napi_complete(napi);
	rocker_dma_ring_credits_set(rocker, &rocker_port->tx_ring, credits);

	return 0;
}

static int rocker_port_rx_proc(struct rocker *rocker,
			       struct rocker_port *rocker_port,
			       struct rocker_desc_info *desc_info)
{
	struct rocker_tlv *attrs[ROCKER_TLV_RX_MAX + 1];
	struct sk_buff *skb = rocker_desc_cookie_ptr_get(desc_info);
	size_t rx_len;

	if (!skb)
		return -ENOENT;

	rocker_tlv_parse_desc(attrs, ROCKER_TLV_RX_MAX, desc_info);
	if (!attrs[ROCKER_TLV_RX_FRAG_LEN])
		return -EINVAL;

	rocker_dma_rx_ring_skb_unmap(rocker, attrs);

	rx_len = rocker_tlv_get_u16(attrs[ROCKER_TLV_RX_FRAG_LEN]);
	skb_put(skb, rx_len);
	skb->protocol = eth_type_trans(skb, rocker_port->dev);

	rocker_port->dev->stats.rx_packets++;
	rocker_port->dev->stats.rx_bytes += skb->len;

	netif_receive_skb(skb);

	return rocker_dma_rx_ring_skb_alloc(rocker, rocker_port, desc_info);
}

static struct rocker_port *rocker_port_napi_rx_get(struct napi_struct *napi)
{
	return container_of(napi, struct rocker_port, napi_rx);
}

static int rocker_port_poll_rx(struct napi_struct *napi, int budget)
{
	struct rocker_port *rocker_port = rocker_port_napi_rx_get(napi);
	struct rocker *rocker = rocker_port->rocker;
	struct rocker_desc_info *desc_info;
	u32 credits = 0;
	int err;

	/* Process rx descriptors */
	while (credits < budget &&
	       (desc_info = rocker_desc_tail_get(&rocker_port->rx_ring))) {
		err = rocker_desc_err(desc_info);
		if (err) {
			if (net_ratelimit())
				netdev_err(rocker_port->dev, "rx desc received with err %d\n",
					   err);
		} else {
			err = rocker_port_rx_proc(rocker, rocker_port,
						  desc_info);
			if (err && net_ratelimit())
				netdev_err(rocker_port->dev, "rx processing failed with err %d\n",
					   err);
		}
		if (err)
			rocker_port->dev->stats.rx_errors++;

		rocker_desc_gen_clear(desc_info);
		rocker_desc_head_set(rocker, &rocker_port->rx_ring, desc_info);
		credits++;
	}

	if (credits < budget)
		napi_complete(napi);

	rocker_dma_ring_credits_set(rocker, &rocker_port->rx_ring, credits);

	return credits;
}

/*****************
 * PCI driver ops
 *****************/

static void rocker_carrier_init(struct rocker_port *rocker_port)
{
	struct rocker *rocker = rocker_port->rocker;
	u64 link_status = rocker_read64(rocker, PORT_PHYS_LINK_STATUS);
	bool link_up;

	link_up = link_status & (1 << rocker_port->pport);
	if (link_up)
		netif_carrier_on(rocker_port->dev);
	else
		netif_carrier_off(rocker_port->dev);
}

static void rocker_remove_ports(struct rocker *rocker)
{
	struct rocker_port *rocker_port;
	int i;

	for (i = 0; i < rocker->port_count; i++) {
		rocker_port = rocker->ports[i];
		rocker_port_ig_tbl(rocker_port, ROCKER_OP_FLAG_REMOVE);
		unregister_netdev(rocker_port->dev);
	}
	kfree(rocker->ports);
}

static void rocker_port_dev_addr_init(struct rocker *rocker,
				      struct rocker_port *rocker_port)
{
	struct pci_dev *pdev = rocker->pdev;
	int err;

	err = rocker_cmd_get_port_settings_macaddr(rocker_port,
						   rocker_port->dev->dev_addr);
	if (err) {
		dev_warn(&pdev->dev, "failed to get mac address, using random\n");
		eth_hw_addr_random(rocker_port->dev);
	}
}

static int rocker_probe_port(struct rocker *rocker, unsigned int port_number)
{
	struct pci_dev *pdev = rocker->pdev;
	struct rocker_port *rocker_port;
	struct net_device *dev;
	int err;

	dev = alloc_etherdev(sizeof(struct rocker_port));
	if (!dev)
		return -ENOMEM;
	rocker_port = netdev_priv(dev);
	rocker_port->dev = dev;
	rocker_port->rocker = rocker;
	rocker_port->port_number = port_number;
	rocker_port->pport = port_number + 1;
	rocker_port->brport_flags = BR_LEARNING | BR_LEARNING_SYNC;

	rocker_port_dev_addr_init(rocker, rocker_port);
	dev->netdev_ops = &rocker_port_netdev_ops;
	dev->ethtool_ops = &rocker_port_ethtool_ops;
	netif_napi_add(dev, &rocker_port->napi_tx, rocker_port_poll_tx,
		       NAPI_POLL_WEIGHT);
	netif_napi_add(dev, &rocker_port->napi_rx, rocker_port_poll_rx,
		       NAPI_POLL_WEIGHT);
	rocker_carrier_init(rocker_port);

	dev->features |= NETIF_F_HW_VLAN_CTAG_FILTER |
				NETIF_F_HW_SWITCH_OFFLOAD;

	err = register_netdev(dev);
	if (err) {
		dev_err(&pdev->dev, "register_netdev failed\n");
		goto err_register_netdev;
	}
	rocker->ports[port_number] = rocker_port;

	rocker_port_set_learning(rocker_port);

	rocker_port->internal_vlan_id =
		rocker_port_internal_vlan_id_get(rocker_port, dev->ifindex);
	err = rocker_port_ig_tbl(rocker_port, 0);
	if (err) {
		dev_err(&pdev->dev, "install ig port table failed\n");
		goto err_port_ig_tbl;
	}

	return 0;

err_port_ig_tbl:
	unregister_netdev(dev);
err_register_netdev:
	free_netdev(dev);
	return err;
}

static int rocker_probe_ports(struct rocker *rocker)
{
	int i;
	size_t alloc_size;
	int err;

	alloc_size = sizeof(struct rocker_port *) * rocker->port_count;
	rocker->ports = kmalloc(alloc_size, GFP_KERNEL);
	if (!rocker->ports)
		return -ENOMEM;
	for (i = 0; i < rocker->port_count; i++) {
		err = rocker_probe_port(rocker, i);
		if (err)
			goto remove_ports;
	}
	return 0;

remove_ports:
	rocker_remove_ports(rocker);
	return err;
}

static int rocker_msix_init(struct rocker *rocker)
{
	struct pci_dev *pdev = rocker->pdev;
	int msix_entries;
	int i;
	int err;

	msix_entries = pci_msix_vec_count(pdev);
	if (msix_entries < 0)
		return msix_entries;

	if (msix_entries != ROCKER_MSIX_VEC_COUNT(rocker->port_count))
		return -EINVAL;

	rocker->msix_entries = kmalloc_array(msix_entries,
					     sizeof(struct msix_entry),
					     GFP_KERNEL);
	if (!rocker->msix_entries)
		return -ENOMEM;

	for (i = 0; i < msix_entries; i++)
		rocker->msix_entries[i].entry = i;

	err = pci_enable_msix_exact(pdev, rocker->msix_entries, msix_entries);
	if (err < 0)
		goto err_enable_msix;

	return 0;

err_enable_msix:
	kfree(rocker->msix_entries);
	return err;
}

static void rocker_msix_fini(struct rocker *rocker)
{
	pci_disable_msix(rocker->pdev);
	kfree(rocker->msix_entries);
}

static int rocker_probe(struct pci_dev *pdev, const struct pci_device_id *id)
{
	struct rocker *rocker;
	int err;

	rocker = kzalloc(sizeof(*rocker), GFP_KERNEL);
	if (!rocker)
		return -ENOMEM;

	err = pci_enable_device(pdev);
	if (err) {
		dev_err(&pdev->dev, "pci_enable_device failed\n");
		goto err_pci_enable_device;
	}

	err = pci_request_regions(pdev, rocker_driver_name);
	if (err) {
		dev_err(&pdev->dev, "pci_request_regions failed\n");
		goto err_pci_request_regions;
	}

	err = pci_set_dma_mask(pdev, DMA_BIT_MASK(64));
	if (!err) {
		err = pci_set_consistent_dma_mask(pdev, DMA_BIT_MASK(64));
		if (err) {
			dev_err(&pdev->dev, "pci_set_consistent_dma_mask failed\n");
			goto err_pci_set_dma_mask;
		}
	} else {
		err = pci_set_dma_mask(pdev, DMA_BIT_MASK(32));
		if (err) {
			dev_err(&pdev->dev, "pci_set_dma_mask failed\n");
			goto err_pci_set_dma_mask;
		}
	}

	if (pci_resource_len(pdev, 0) < ROCKER_PCI_BAR0_SIZE) {
		dev_err(&pdev->dev, "invalid PCI region size\n");
		goto err_pci_resource_len_check;
	}

	rocker->hw_addr = ioremap(pci_resource_start(pdev, 0),
				  pci_resource_len(pdev, 0));
	if (!rocker->hw_addr) {
		dev_err(&pdev->dev, "ioremap failed\n");
		err = -EIO;
		goto err_ioremap;
	}
	pci_set_master(pdev);

	rocker->pdev = pdev;
	pci_set_drvdata(pdev, rocker);

	rocker->port_count = rocker_read32(rocker, PORT_PHYS_COUNT);

	err = rocker_msix_init(rocker);
	if (err) {
		dev_err(&pdev->dev, "MSI-X init failed\n");
		goto err_msix_init;
	}

	err = rocker_basic_hw_test(rocker);
	if (err) {
		dev_err(&pdev->dev, "basic hw test failed\n");
		goto err_basic_hw_test;
	}

	rocker_write32(rocker, CONTROL, ROCKER_CONTROL_RESET);

	err = rocker_dma_rings_init(rocker);
	if (err)
		goto err_dma_rings_init;

	err = request_irq(rocker_msix_vector(rocker, ROCKER_MSIX_VEC_CMD),
			  rocker_cmd_irq_handler, 0,
			  rocker_driver_name, rocker);
	if (err) {
		dev_err(&pdev->dev, "cannot assign cmd irq\n");
		goto err_request_cmd_irq;
	}

	err = request_irq(rocker_msix_vector(rocker, ROCKER_MSIX_VEC_EVENT),
			  rocker_event_irq_handler, 0,
			  rocker_driver_name, rocker);
	if (err) {
		dev_err(&pdev->dev, "cannot assign event irq\n");
		goto err_request_event_irq;
	}

	rocker->hw.id = rocker_read64(rocker, SWITCH_ID);

	err = rocker_init_tbls(rocker);
	if (err) {
		dev_err(&pdev->dev, "cannot init rocker tables\n");
		goto err_init_tbls;
	}

	err = rocker_probe_ports(rocker);
	if (err) {
		dev_err(&pdev->dev, "failed to probe ports\n");
		goto err_probe_ports;
	}

	dev_info(&pdev->dev, "Rocker switch with id %016llx\n", rocker->hw.id);

	return 0;

err_probe_ports:
	rocker_free_tbls(rocker);
err_init_tbls:
	free_irq(rocker_msix_vector(rocker, ROCKER_MSIX_VEC_EVENT), rocker);
err_request_event_irq:
	free_irq(rocker_msix_vector(rocker, ROCKER_MSIX_VEC_CMD), rocker);
err_request_cmd_irq:
	rocker_dma_rings_fini(rocker);
err_dma_rings_init:
err_basic_hw_test:
	rocker_msix_fini(rocker);
err_msix_init:
	iounmap(rocker->hw_addr);
err_ioremap:
err_pci_resource_len_check:
err_pci_set_dma_mask:
	pci_release_regions(pdev);
err_pci_request_regions:
	pci_disable_device(pdev);
err_pci_enable_device:
	kfree(rocker);
	return err;
}

static void rocker_remove(struct pci_dev *pdev)
{
	struct rocker *rocker = pci_get_drvdata(pdev);

	rocker_free_tbls(rocker);
	rocker_write32(rocker, CONTROL, ROCKER_CONTROL_RESET);
	rocker_remove_ports(rocker);
	free_irq(rocker_msix_vector(rocker, ROCKER_MSIX_VEC_EVENT), rocker);
	free_irq(rocker_msix_vector(rocker, ROCKER_MSIX_VEC_CMD), rocker);
	rocker_dma_rings_fini(rocker);
	rocker_msix_fini(rocker);
	iounmap(rocker->hw_addr);
	pci_release_regions(rocker->pdev);
	pci_disable_device(rocker->pdev);
	kfree(rocker);
}

static struct pci_driver rocker_pci_driver = {
	.name		= rocker_driver_name,
	.id_table	= rocker_pci_id_table,
	.probe		= rocker_probe,
	.remove		= rocker_remove,
};

/************************************
 * Net device notifier event handler
 ************************************/

static bool rocker_port_dev_check(struct net_device *dev)
{
	return dev->netdev_ops == &rocker_port_netdev_ops;
}

static int rocker_port_bridge_join(struct rocker_port *rocker_port,
				   struct net_device *bridge)
{
	int err;

	rocker_port_internal_vlan_id_put(rocker_port,
					 rocker_port->dev->ifindex);

	rocker_port->bridge_dev = bridge;

	/* Use bridge internal VLAN ID for untagged pkts */
	err = rocker_port_vlan(rocker_port, ROCKER_OP_FLAG_REMOVE, 0);
	if (err)
		return err;
	rocker_port->internal_vlan_id =
		rocker_port_internal_vlan_id_get(rocker_port,
						 bridge->ifindex);
	return rocker_port_vlan(rocker_port, 0, 0);
}

static int rocker_port_bridge_leave(struct rocker_port *rocker_port)
{
	int err;

	rocker_port_internal_vlan_id_put(rocker_port,
					 rocker_port->bridge_dev->ifindex);

	rocker_port->bridge_dev = NULL;

	/* Use port internal VLAN ID for untagged pkts */
	err = rocker_port_vlan(rocker_port, ROCKER_OP_FLAG_REMOVE, 0);
	if (err)
		return err;
	rocker_port->internal_vlan_id =
		rocker_port_internal_vlan_id_get(rocker_port,
						 rocker_port->dev->ifindex);
	err = rocker_port_vlan(rocker_port, 0, 0);
	if (err)
		return err;

	if (rocker_port->dev->flags & IFF_UP)
		err = rocker_port_fwd_enable(rocker_port);

	return err;
}

static int rocker_port_master_changed(struct net_device *dev)
{
	struct rocker_port *rocker_port = netdev_priv(dev);
	struct net_device *master = netdev_master_upper_dev_get(dev);
	int err = 0;

	if (master && master->rtnl_link_ops &&
	    !strcmp(master->rtnl_link_ops->kind, "bridge"))
		err = rocker_port_bridge_join(rocker_port, master);
	else
		err = rocker_port_bridge_leave(rocker_port);

	return err;
}

static int rocker_netdevice_event(struct notifier_block *unused,
				  unsigned long event, void *ptr)
{
	struct net_device *dev;
	int err;

	switch (event) {
	case NETDEV_CHANGEUPPER:
		dev = netdev_notifier_info_to_dev(ptr);
		if (!rocker_port_dev_check(dev))
			return NOTIFY_DONE;
		err = rocker_port_master_changed(dev);
		if (err)
			netdev_warn(dev,
				    "failed to reflect master change (err %d)\n",
				    err);
		break;
	}

	return NOTIFY_DONE;
}

static struct notifier_block rocker_netdevice_nb __read_mostly = {
	.notifier_call = rocker_netdevice_event,
};

/***********************
 * Module init and exit
 ***********************/

static int __init rocker_module_init(void)
{
	int err;

	register_netdevice_notifier(&rocker_netdevice_nb);
	err = pci_register_driver(&rocker_pci_driver);
	if (err)
		goto err_pci_register_driver;
	return 0;

err_pci_register_driver:
	unregister_netdevice_notifier(&rocker_netdevice_nb);
	return err;
}

static void __exit rocker_module_exit(void)
{
	unregister_netdevice_notifier(&rocker_netdevice_nb);
	pci_unregister_driver(&rocker_pci_driver);
}

module_init(rocker_module_init);
module_exit(rocker_module_exit);

MODULE_LICENSE("GPL v2");
MODULE_AUTHOR("Jiri Pirko <jiri@resnulli.us>");
MODULE_AUTHOR("Scott Feldman <sfeldma@gmail.com>");
MODULE_DESCRIPTION("Rocker switch device driver");
MODULE_DEVICE_TABLE(pci, rocker_pci_id_table);<|MERGE_RESOLUTION|>--- conflicted
+++ resolved
@@ -1280,15 +1280,9 @@
 	u64 val = rocker_read64(rocker_port->rocker, PORT_PHYS_ENABLE);
 
 	if (enable)
-<<<<<<< HEAD
-		val |= 1 << rocker_port->pport;
+		val |= 1ULL << rocker_port->pport;
 	else
-		val &= ~(1 << rocker_port->pport);
-=======
-		val |= 1ULL << rocker_port->lport;
-	else
-		val &= ~(1ULL << rocker_port->lport);
->>>>>>> a6c5170d
+		val &= ~(1ULL << rocker_port->pport);
 	rocker_write64(rocker_port->rocker, PORT_PHYS_ENABLE, val);
 }
 
