/*******************************************************************************
 *
 * Intel Ethernet Controller XL710 Family Linux Virtual Function Driver
 * Copyright(c) 2013 - 2016 Intel Corporation.
 *
 * This program is free software; you can redistribute it and/or modify it
 * under the terms and conditions of the GNU General Public License,
 * version 2, as published by the Free Software Foundation.
 *
 * This program is distributed in the hope it will be useful, but WITHOUT
 * ANY WARRANTY; without even the implied warranty of MERCHANTABILITY or
 * FITNESS FOR A PARTICULAR PURPOSE.  See the GNU General Public License for
 * more details.
 *
 * You should have received a copy of the GNU General Public License along
 * with this program.  If not, see <http://www.gnu.org/licenses/>.
 *
 * The full GNU General Public License is included in this distribution in
 * the file called "COPYING".
 *
 * Contact Information:
 * e1000-devel Mailing List <e1000-devel@lists.sourceforge.net>
 * Intel Corporation, 5200 N.E. Elam Young Parkway, Hillsboro, OR 97124-6497
 *
 ******************************************************************************/

#include "i40evf.h"
#include "i40e_prototype.h"
#include "i40evf_client.h"
/* All i40evf tracepoints are defined by the include below, which must
 * be included exactly once across the whole kernel with
 * CREATE_TRACE_POINTS defined
 */
#define CREATE_TRACE_POINTS
#include "i40e_trace.h"

static int i40evf_setup_all_tx_resources(struct i40evf_adapter *adapter);
static int i40evf_setup_all_rx_resources(struct i40evf_adapter *adapter);
static int i40evf_close(struct net_device *netdev);

char i40evf_driver_name[] = "i40evf";
static const char i40evf_driver_string[] =
	"Intel(R) 40-10 Gigabit Virtual Function Network Driver";

#define DRV_KERN "-k"

#define DRV_VERSION_MAJOR 3
<<<<<<< HEAD
#define DRV_VERSION_MINOR 0
#define DRV_VERSION_BUILD 1
=======
#define DRV_VERSION_MINOR 2
#define DRV_VERSION_BUILD 2
>>>>>>> 661e50bc
#define DRV_VERSION __stringify(DRV_VERSION_MAJOR) "." \
	     __stringify(DRV_VERSION_MINOR) "." \
	     __stringify(DRV_VERSION_BUILD) \
	     DRV_KERN
const char i40evf_driver_version[] = DRV_VERSION;
static const char i40evf_copyright[] =
	"Copyright (c) 2013 - 2015 Intel Corporation.";

/* i40evf_pci_tbl - PCI Device ID Table
 *
 * Wildcard entries (PCI_ANY_ID) should come last
 * Last entry must be all 0s
 *
 * { Vendor ID, Device ID, SubVendor ID, SubDevice ID,
 *   Class, Class Mask, private data (not used) }
 */
static const struct pci_device_id i40evf_pci_tbl[] = {
	{PCI_VDEVICE(INTEL, I40E_DEV_ID_VF), 0},
	{PCI_VDEVICE(INTEL, I40E_DEV_ID_VF_HV), 0},
	{PCI_VDEVICE(INTEL, I40E_DEV_ID_X722_VF), 0},
	{PCI_VDEVICE(INTEL, I40E_DEV_ID_ADAPTIVE_VF), 0},
	/* required last entry */
	{0, }
};

MODULE_DEVICE_TABLE(pci, i40evf_pci_tbl);

MODULE_AUTHOR("Intel Corporation, <linux.nics@intel.com>");
MODULE_DESCRIPTION("Intel(R) XL710 X710 Virtual Function Network Driver");
MODULE_LICENSE("GPL");
MODULE_VERSION(DRV_VERSION);

static struct workqueue_struct *i40evf_wq;

/**
 * i40evf_allocate_dma_mem_d - OS specific memory alloc for shared code
 * @hw:   pointer to the HW structure
 * @mem:  ptr to mem struct to fill out
 * @size: size of memory requested
 * @alignment: what to align the allocation to
 **/
i40e_status i40evf_allocate_dma_mem_d(struct i40e_hw *hw,
				      struct i40e_dma_mem *mem,
				      u64 size, u32 alignment)
{
	struct i40evf_adapter *adapter = (struct i40evf_adapter *)hw->back;

	if (!mem)
		return I40E_ERR_PARAM;

	mem->size = ALIGN(size, alignment);
	mem->va = dma_alloc_coherent(&adapter->pdev->dev, mem->size,
				     (dma_addr_t *)&mem->pa, GFP_KERNEL);
	if (mem->va)
		return 0;
	else
		return I40E_ERR_NO_MEMORY;
}

/**
 * i40evf_free_dma_mem_d - OS specific memory free for shared code
 * @hw:   pointer to the HW structure
 * @mem:  ptr to mem struct to free
 **/
i40e_status i40evf_free_dma_mem_d(struct i40e_hw *hw, struct i40e_dma_mem *mem)
{
	struct i40evf_adapter *adapter = (struct i40evf_adapter *)hw->back;

	if (!mem || !mem->va)
		return I40E_ERR_PARAM;
	dma_free_coherent(&adapter->pdev->dev, mem->size,
			  mem->va, (dma_addr_t)mem->pa);
	return 0;
}

/**
 * i40evf_allocate_virt_mem_d - OS specific memory alloc for shared code
 * @hw:   pointer to the HW structure
 * @mem:  ptr to mem struct to fill out
 * @size: size of memory requested
 **/
i40e_status i40evf_allocate_virt_mem_d(struct i40e_hw *hw,
				       struct i40e_virt_mem *mem, u32 size)
{
	if (!mem)
		return I40E_ERR_PARAM;

	mem->size = size;
	mem->va = kzalloc(size, GFP_KERNEL);

	if (mem->va)
		return 0;
	else
		return I40E_ERR_NO_MEMORY;
}

/**
 * i40evf_free_virt_mem_d - OS specific memory free for shared code
 * @hw:   pointer to the HW structure
 * @mem:  ptr to mem struct to free
 **/
i40e_status i40evf_free_virt_mem_d(struct i40e_hw *hw,
				   struct i40e_virt_mem *mem)
{
	if (!mem)
		return I40E_ERR_PARAM;

	/* it's ok to kfree a NULL pointer */
	kfree(mem->va);

	return 0;
}

/**
 * i40evf_debug_d - OS dependent version of debug printing
 * @hw:  pointer to the HW structure
 * @mask: debug level mask
 * @fmt_str: printf-type format description
 **/
void i40evf_debug_d(void *hw, u32 mask, char *fmt_str, ...)
{
	char buf[512];
	va_list argptr;

	if (!(mask & ((struct i40e_hw *)hw)->debug_mask))
		return;

	va_start(argptr, fmt_str);
	vsnprintf(buf, sizeof(buf), fmt_str, argptr);
	va_end(argptr);

	/* the debug string is already formatted with a newline */
	pr_info("%s", buf);
}

/**
 * i40evf_schedule_reset - Set the flags and schedule a reset event
 * @adapter: board private structure
 **/
void i40evf_schedule_reset(struct i40evf_adapter *adapter)
{
	if (!(adapter->flags &
	      (I40EVF_FLAG_RESET_PENDING | I40EVF_FLAG_RESET_NEEDED))) {
		adapter->flags |= I40EVF_FLAG_RESET_NEEDED;
		schedule_work(&adapter->reset_task);
	}
}

/**
 * i40evf_tx_timeout - Respond to a Tx Hang
 * @netdev: network interface device structure
 **/
static void i40evf_tx_timeout(struct net_device *netdev)
{
	struct i40evf_adapter *adapter = netdev_priv(netdev);

	adapter->tx_timeout_count++;
	i40evf_schedule_reset(adapter);
}

/**
 * i40evf_misc_irq_disable - Mask off interrupt generation on the NIC
 * @adapter: board private structure
 **/
static void i40evf_misc_irq_disable(struct i40evf_adapter *adapter)
{
	struct i40e_hw *hw = &adapter->hw;

	if (!adapter->msix_entries)
		return;

	wr32(hw, I40E_VFINT_DYN_CTL01, 0);

	/* read flush */
	rd32(hw, I40E_VFGEN_RSTAT);

	synchronize_irq(adapter->msix_entries[0].vector);
}

/**
 * i40evf_misc_irq_enable - Enable default interrupt generation settings
 * @adapter: board private structure
 **/
static void i40evf_misc_irq_enable(struct i40evf_adapter *adapter)
{
	struct i40e_hw *hw = &adapter->hw;

	wr32(hw, I40E_VFINT_DYN_CTL01, I40E_VFINT_DYN_CTL01_INTENA_MASK |
				       I40E_VFINT_DYN_CTL01_ITR_INDX_MASK);
	wr32(hw, I40E_VFINT_ICR0_ENA1, I40E_VFINT_ICR0_ENA1_ADMINQ_MASK);

	/* read flush */
	rd32(hw, I40E_VFGEN_RSTAT);
}

/**
 * i40evf_irq_disable - Mask off interrupt generation on the NIC
 * @adapter: board private structure
 **/
static void i40evf_irq_disable(struct i40evf_adapter *adapter)
{
	int i;
	struct i40e_hw *hw = &adapter->hw;

	if (!adapter->msix_entries)
		return;

	for (i = 1; i < adapter->num_msix_vectors; i++) {
		wr32(hw, I40E_VFINT_DYN_CTLN1(i - 1), 0);
		synchronize_irq(adapter->msix_entries[i].vector);
	}
	/* read flush */
	rd32(hw, I40E_VFGEN_RSTAT);
}

/**
 * i40evf_irq_enable_queues - Enable interrupt for specified queues
 * @adapter: board private structure
 * @mask: bitmap of queues to enable
 **/
void i40evf_irq_enable_queues(struct i40evf_adapter *adapter, u32 mask)
{
	struct i40e_hw *hw = &adapter->hw;
	int i;

	for (i = 1; i < adapter->num_msix_vectors; i++) {
		if (mask & BIT(i - 1)) {
			wr32(hw, I40E_VFINT_DYN_CTLN1(i - 1),
			     I40E_VFINT_DYN_CTLN1_INTENA_MASK |
			     I40E_VFINT_DYN_CTLN1_ITR_INDX_MASK);
		}
	}
}

/**
 * i40evf_irq_enable - Enable default interrupt generation settings
 * @adapter: board private structure
 * @flush: boolean value whether to run rd32()
 **/
void i40evf_irq_enable(struct i40evf_adapter *adapter, bool flush)
{
	struct i40e_hw *hw = &adapter->hw;

	i40evf_misc_irq_enable(adapter);
	i40evf_irq_enable_queues(adapter, ~0);

	if (flush)
		rd32(hw, I40E_VFGEN_RSTAT);
}

/**
 * i40evf_msix_aq - Interrupt handler for vector 0
 * @irq: interrupt number
 * @data: pointer to netdev
 **/
static irqreturn_t i40evf_msix_aq(int irq, void *data)
{
	struct net_device *netdev = data;
	struct i40evf_adapter *adapter = netdev_priv(netdev);
	struct i40e_hw *hw = &adapter->hw;

	/* handle non-queue interrupts, these reads clear the registers */
	rd32(hw, I40E_VFINT_ICR01);
	rd32(hw, I40E_VFINT_ICR0_ENA1);

	/* schedule work on the private workqueue */
	schedule_work(&adapter->adminq_task);

	return IRQ_HANDLED;
}

/**
 * i40evf_msix_clean_rings - MSIX mode Interrupt Handler
 * @irq: interrupt number
 * @data: pointer to a q_vector
 **/
static irqreturn_t i40evf_msix_clean_rings(int irq, void *data)
{
	struct i40e_q_vector *q_vector = data;

	if (!q_vector->tx.ring && !q_vector->rx.ring)
		return IRQ_HANDLED;

	napi_schedule_irqoff(&q_vector->napi);

	return IRQ_HANDLED;
}

/**
 * i40evf_map_vector_to_rxq - associate irqs with rx queues
 * @adapter: board private structure
 * @v_idx: interrupt number
 * @r_idx: queue number
 **/
static void
i40evf_map_vector_to_rxq(struct i40evf_adapter *adapter, int v_idx, int r_idx)
{
	struct i40e_q_vector *q_vector = &adapter->q_vectors[v_idx];
	struct i40e_ring *rx_ring = &adapter->rx_rings[r_idx];
	struct i40e_hw *hw = &adapter->hw;

	rx_ring->q_vector = q_vector;
	rx_ring->next = q_vector->rx.ring;
	rx_ring->vsi = &adapter->vsi;
	q_vector->rx.ring = rx_ring;
	q_vector->rx.count++;
	q_vector->rx.latency_range = I40E_LOW_LATENCY;
	q_vector->rx.itr = ITR_TO_REG(rx_ring->rx_itr_setting);
	q_vector->ring_mask |= BIT(r_idx);
	q_vector->itr_countdown = ITR_COUNTDOWN_START;
	wr32(hw, I40E_VFINT_ITRN1(I40E_RX_ITR, v_idx - 1), q_vector->rx.itr);
}

/**
 * i40evf_map_vector_to_txq - associate irqs with tx queues
 * @adapter: board private structure
 * @v_idx: interrupt number
 * @t_idx: queue number
 **/
static void
i40evf_map_vector_to_txq(struct i40evf_adapter *adapter, int v_idx, int t_idx)
{
	struct i40e_q_vector *q_vector = &adapter->q_vectors[v_idx];
	struct i40e_ring *tx_ring = &adapter->tx_rings[t_idx];
	struct i40e_hw *hw = &adapter->hw;

	tx_ring->q_vector = q_vector;
	tx_ring->next = q_vector->tx.ring;
	tx_ring->vsi = &adapter->vsi;
	q_vector->tx.ring = tx_ring;
	q_vector->tx.count++;
	q_vector->tx.latency_range = I40E_LOW_LATENCY;
	q_vector->tx.itr = ITR_TO_REG(tx_ring->tx_itr_setting);
	q_vector->itr_countdown = ITR_COUNTDOWN_START;
	q_vector->num_ringpairs++;
	wr32(hw, I40E_VFINT_ITRN1(I40E_TX_ITR, v_idx - 1), q_vector->tx.itr);
}

/**
 * i40evf_map_rings_to_vectors - Maps descriptor rings to vectors
 * @adapter: board private structure to initialize
 *
 * This function maps descriptor rings to the queue-specific vectors
 * we were allotted through the MSI-X enabling code.  Ideally, we'd have
 * one vector per ring/queue, but on a constrained vector budget, we
 * group the rings as "efficiently" as possible.  You would add new
 * mapping configurations in here.
 **/
static void i40evf_map_rings_to_vectors(struct i40evf_adapter *adapter)
{
	int rings_remaining = adapter->num_active_queues;
	int ridx = 0, vidx = 0;
	int q_vectors;

	q_vectors = adapter->num_msix_vectors - NONQ_VECS;

	for (; ridx < rings_remaining; ridx++) {
		i40evf_map_vector_to_rxq(adapter, vidx, ridx);
		i40evf_map_vector_to_txq(adapter, vidx, ridx);

		/* In the case where we have more queues than vectors, continue
		 * round-robin on vectors until all queues are mapped.
		 */
		if (++vidx >= q_vectors)
			vidx = 0;
	}

	adapter->aq_required |= I40EVF_FLAG_AQ_MAP_VECTORS;
}

#ifdef CONFIG_NET_POLL_CONTROLLER
/**
 * i40evf_netpoll - A Polling 'interrupt' handler
 * @netdev: network interface device structure
 *
 * This is used by netconsole to send skbs without having to re-enable
 * interrupts.  It's not called while the normal interrupt routine is executing.
 **/
static void i40evf_netpoll(struct net_device *netdev)
{
	struct i40evf_adapter *adapter = netdev_priv(netdev);
	int q_vectors = adapter->num_msix_vectors - NONQ_VECS;
	int i;

	/* if interface is down do nothing */
	if (test_bit(__I40E_VSI_DOWN, adapter->vsi.state))
		return;

	for (i = 0; i < q_vectors; i++)
		i40evf_msix_clean_rings(0, &adapter->q_vectors[i]);
}

#endif
/**
 * i40evf_irq_affinity_notify - Callback for affinity changes
 * @notify: context as to what irq was changed
 * @mask: the new affinity mask
 *
 * This is a callback function used by the irq_set_affinity_notifier function
 * so that we may register to receive changes to the irq affinity masks.
 **/
static void i40evf_irq_affinity_notify(struct irq_affinity_notify *notify,
				       const cpumask_t *mask)
{
	struct i40e_q_vector *q_vector =
		container_of(notify, struct i40e_q_vector, affinity_notify);

	cpumask_copy(&q_vector->affinity_mask, mask);
}

/**
 * i40evf_irq_affinity_release - Callback for affinity notifier release
 * @ref: internal core kernel usage
 *
 * This is a callback function used by the irq_set_affinity_notifier function
 * to inform the current notification subscriber that they will no longer
 * receive notifications.
 **/
static void i40evf_irq_affinity_release(struct kref *ref) {}

/**
 * i40evf_request_traffic_irqs - Initialize MSI-X interrupts
 * @adapter: board private structure
 *
 * Allocates MSI-X vectors for tx and rx handling, and requests
 * interrupts from the kernel.
 **/
static int
i40evf_request_traffic_irqs(struct i40evf_adapter *adapter, char *basename)
{
	unsigned int vector, q_vectors;
	unsigned int rx_int_idx = 0, tx_int_idx = 0;
	int irq_num, err;
	int cpu;

	i40evf_irq_disable(adapter);
	/* Decrement for Other and TCP Timer vectors */
	q_vectors = adapter->num_msix_vectors - NONQ_VECS;

	for (vector = 0; vector < q_vectors; vector++) {
		struct i40e_q_vector *q_vector = &adapter->q_vectors[vector];
		irq_num = adapter->msix_entries[vector + NONQ_VECS].vector;

		if (q_vector->tx.ring && q_vector->rx.ring) {
			snprintf(q_vector->name, sizeof(q_vector->name),
				 "i40evf-%s-TxRx-%d", basename, rx_int_idx++);
			tx_int_idx++;
		} else if (q_vector->rx.ring) {
			snprintf(q_vector->name, sizeof(q_vector->name),
				 "i40evf-%s-rx-%d", basename, rx_int_idx++);
		} else if (q_vector->tx.ring) {
			snprintf(q_vector->name, sizeof(q_vector->name),
				 "i40evf-%s-tx-%d", basename, tx_int_idx++);
		} else {
			/* skip this unused q_vector */
			continue;
		}
		err = request_irq(irq_num,
				  i40evf_msix_clean_rings,
				  0,
				  q_vector->name,
				  q_vector);
		if (err) {
			dev_info(&adapter->pdev->dev,
				 "Request_irq failed, error: %d\n", err);
			goto free_queue_irqs;
		}
		/* register for affinity change notifications */
		q_vector->affinity_notify.notify = i40evf_irq_affinity_notify;
		q_vector->affinity_notify.release =
						   i40evf_irq_affinity_release;
		irq_set_affinity_notifier(irq_num, &q_vector->affinity_notify);
		/* Spread the IRQ affinity hints across online CPUs. Note that
		 * get_cpu_mask returns a mask with a permanent lifetime so
		 * it's safe to use as a hint for irq_set_affinity_hint.
		 */
		cpu = cpumask_local_spread(q_vector->v_idx, -1);
		irq_set_affinity_hint(irq_num, get_cpu_mask(cpu));
	}

	return 0;

free_queue_irqs:
	while (vector) {
		vector--;
		irq_num = adapter->msix_entries[vector + NONQ_VECS].vector;
		irq_set_affinity_notifier(irq_num, NULL);
		irq_set_affinity_hint(irq_num, NULL);
		free_irq(irq_num, &adapter->q_vectors[vector]);
	}
	return err;
}

/**
 * i40evf_request_misc_irq - Initialize MSI-X interrupts
 * @adapter: board private structure
 *
 * Allocates MSI-X vector 0 and requests interrupts from the kernel. This
 * vector is only for the admin queue, and stays active even when the netdev
 * is closed.
 **/
static int i40evf_request_misc_irq(struct i40evf_adapter *adapter)
{
	struct net_device *netdev = adapter->netdev;
	int err;

	snprintf(adapter->misc_vector_name,
		 sizeof(adapter->misc_vector_name) - 1, "i40evf-%s:mbx",
		 dev_name(&adapter->pdev->dev));
	err = request_irq(adapter->msix_entries[0].vector,
			  &i40evf_msix_aq, 0,
			  adapter->misc_vector_name, netdev);
	if (err) {
		dev_err(&adapter->pdev->dev,
			"request_irq for %s failed: %d\n",
			adapter->misc_vector_name, err);
		free_irq(adapter->msix_entries[0].vector, netdev);
	}
	return err;
}

/**
 * i40evf_free_traffic_irqs - Free MSI-X interrupts
 * @adapter: board private structure
 *
 * Frees all MSI-X vectors other than 0.
 **/
static void i40evf_free_traffic_irqs(struct i40evf_adapter *adapter)
{
	int vector, irq_num, q_vectors;

	if (!adapter->msix_entries)
		return;

	q_vectors = adapter->num_msix_vectors - NONQ_VECS;

	for (vector = 0; vector < q_vectors; vector++) {
		irq_num = adapter->msix_entries[vector + NONQ_VECS].vector;
		irq_set_affinity_notifier(irq_num, NULL);
		irq_set_affinity_hint(irq_num, NULL);
		free_irq(irq_num, &adapter->q_vectors[vector]);
	}
}

/**
 * i40evf_free_misc_irq - Free MSI-X miscellaneous vector
 * @adapter: board private structure
 *
 * Frees MSI-X vector 0.
 **/
static void i40evf_free_misc_irq(struct i40evf_adapter *adapter)
{
	struct net_device *netdev = adapter->netdev;

	if (!adapter->msix_entries)
		return;

	free_irq(adapter->msix_entries[0].vector, netdev);
}

/**
 * i40evf_configure_tx - Configure Transmit Unit after Reset
 * @adapter: board private structure
 *
 * Configure the Tx unit of the MAC after a reset.
 **/
static void i40evf_configure_tx(struct i40evf_adapter *adapter)
{
	struct i40e_hw *hw = &adapter->hw;
	int i;

	for (i = 0; i < adapter->num_active_queues; i++)
		adapter->tx_rings[i].tail = hw->hw_addr + I40E_QTX_TAIL1(i);
}

/**
 * i40evf_configure_rx - Configure Receive Unit after Reset
 * @adapter: board private structure
 *
 * Configure the Rx unit of the MAC after a reset.
 **/
static void i40evf_configure_rx(struct i40evf_adapter *adapter)
{
	unsigned int rx_buf_len = I40E_RXBUFFER_2048;
	struct i40e_hw *hw = &adapter->hw;
	int i;

	/* Legacy Rx will always default to a 2048 buffer size. */
#if (PAGE_SIZE < 8192)
	if (!(adapter->flags & I40EVF_FLAG_LEGACY_RX)) {
		struct net_device *netdev = adapter->netdev;

		/* For jumbo frames on systems with 4K pages we have to use
		 * an order 1 page, so we might as well increase the size
		 * of our Rx buffer to make better use of the available space
		 */
		rx_buf_len = I40E_RXBUFFER_3072;

		/* We use a 1536 buffer size for configurations with
		 * standard Ethernet mtu.  On x86 this gives us enough room
		 * for shared info and 192 bytes of padding.
		 */
		if (!I40E_2K_TOO_SMALL_WITH_PADDING &&
		    (netdev->mtu <= ETH_DATA_LEN))
			rx_buf_len = I40E_RXBUFFER_1536 - NET_IP_ALIGN;
	}
#endif

	for (i = 0; i < adapter->num_active_queues; i++) {
		adapter->rx_rings[i].tail = hw->hw_addr + I40E_QRX_TAIL1(i);
		adapter->rx_rings[i].rx_buf_len = rx_buf_len;

		if (adapter->flags & I40EVF_FLAG_LEGACY_RX)
			clear_ring_build_skb_enabled(&adapter->rx_rings[i]);
		else
			set_ring_build_skb_enabled(&adapter->rx_rings[i]);
	}
}

/**
 * i40evf_find_vlan - Search filter list for specific vlan filter
 * @adapter: board private structure
 * @vlan: vlan tag
 *
 * Returns ptr to the filter object or NULL. Must be called while holding the
 * mac_vlan_list_lock.
 **/
static struct
i40evf_vlan_filter *i40evf_find_vlan(struct i40evf_adapter *adapter, u16 vlan)
{
	struct i40evf_vlan_filter *f;

	list_for_each_entry(f, &adapter->vlan_filter_list, list) {
		if (vlan == f->vlan)
			return f;
	}
	return NULL;
}

/**
 * i40evf_add_vlan - Add a vlan filter to the list
 * @adapter: board private structure
 * @vlan: VLAN tag
 *
 * Returns ptr to the filter object or NULL when no memory available.
 **/
static struct
i40evf_vlan_filter *i40evf_add_vlan(struct i40evf_adapter *adapter, u16 vlan)
{
	struct i40evf_vlan_filter *f = NULL;

	spin_lock_bh(&adapter->mac_vlan_list_lock);

	f = i40evf_find_vlan(adapter, vlan);
	if (!f) {
		f = kzalloc(sizeof(*f), GFP_ATOMIC);
		if (!f)
			goto clearout;

		f->vlan = vlan;

		INIT_LIST_HEAD(&f->list);
		list_add(&f->list, &adapter->vlan_filter_list);
		f->add = true;
		adapter->aq_required |= I40EVF_FLAG_AQ_ADD_VLAN_FILTER;
	}

clearout:
	spin_unlock_bh(&adapter->mac_vlan_list_lock);
	return f;
}

/**
 * i40evf_del_vlan - Remove a vlan filter from the list
 * @adapter: board private structure
 * @vlan: VLAN tag
 **/
static void i40evf_del_vlan(struct i40evf_adapter *adapter, u16 vlan)
{
	struct i40evf_vlan_filter *f;

	spin_lock_bh(&adapter->mac_vlan_list_lock);

	f = i40evf_find_vlan(adapter, vlan);
	if (f) {
		f->remove = true;
		adapter->aq_required |= I40EVF_FLAG_AQ_DEL_VLAN_FILTER;
	}

	spin_unlock_bh(&adapter->mac_vlan_list_lock);
}

/**
 * i40evf_vlan_rx_add_vid - Add a VLAN filter to a device
 * @netdev: network device struct
 * @vid: VLAN tag
 **/
static int i40evf_vlan_rx_add_vid(struct net_device *netdev,
				  __always_unused __be16 proto, u16 vid)
{
	struct i40evf_adapter *adapter = netdev_priv(netdev);

	if (!VLAN_ALLOWED(adapter))
		return -EIO;
	if (i40evf_add_vlan(adapter, vid) == NULL)
		return -ENOMEM;
	return 0;
}

/**
 * i40evf_vlan_rx_kill_vid - Remove a VLAN filter from a device
 * @netdev: network device struct
 * @vid: VLAN tag
 **/
static int i40evf_vlan_rx_kill_vid(struct net_device *netdev,
				   __always_unused __be16 proto, u16 vid)
{
	struct i40evf_adapter *adapter = netdev_priv(netdev);

	if (VLAN_ALLOWED(adapter)) {
		i40evf_del_vlan(adapter, vid);
		return 0;
	}
	return -EIO;
}

/**
 * i40evf_find_filter - Search filter list for specific mac filter
 * @adapter: board private structure
 * @macaddr: the MAC address
 *
 * Returns ptr to the filter object or NULL. Must be called while holding the
 * mac_vlan_list_lock.
 **/
static struct
i40evf_mac_filter *i40evf_find_filter(struct i40evf_adapter *adapter,
				      u8 *macaddr)
{
	struct i40evf_mac_filter *f;

	if (!macaddr)
		return NULL;

	list_for_each_entry(f, &adapter->mac_filter_list, list) {
		if (ether_addr_equal(macaddr, f->macaddr))
			return f;
	}
	return NULL;
}

/**
 * i40e_add_filter - Add a mac filter to the filter list
 * @adapter: board private structure
 * @macaddr: the MAC address
 *
 * Returns ptr to the filter object or NULL when no memory available.
 **/
static struct
i40evf_mac_filter *i40evf_add_filter(struct i40evf_adapter *adapter,
				     u8 *macaddr)
{
	struct i40evf_mac_filter *f;

	if (!macaddr)
		return NULL;

	spin_lock_bh(&adapter->mac_vlan_list_lock);

	f = i40evf_find_filter(adapter, macaddr);
	if (!f) {
		f = kzalloc(sizeof(*f), GFP_ATOMIC);
		if (!f)
			goto clearout;

		ether_addr_copy(f->macaddr, macaddr);

		list_add_tail(&f->list, &adapter->mac_filter_list);
		f->add = true;
		adapter->aq_required |= I40EVF_FLAG_AQ_ADD_MAC_FILTER;
	} else {
		f->remove = false;
	}

clearout:
	spin_unlock_bh(&adapter->mac_vlan_list_lock);
	return f;
}

/**
 * i40evf_set_mac - NDO callback to set port mac address
 * @netdev: network interface device structure
 * @p: pointer to an address structure
 *
 * Returns 0 on success, negative on failure
 **/
static int i40evf_set_mac(struct net_device *netdev, void *p)
{
	struct i40evf_adapter *adapter = netdev_priv(netdev);
	struct i40e_hw *hw = &adapter->hw;
	struct i40evf_mac_filter *f;
	struct sockaddr *addr = p;

	if (!is_valid_ether_addr(addr->sa_data))
		return -EADDRNOTAVAIL;

	if (ether_addr_equal(netdev->dev_addr, addr->sa_data))
		return 0;

	if (adapter->flags & I40EVF_FLAG_ADDR_SET_BY_PF)
		return -EPERM;

	spin_lock_bh(&adapter->mac_vlan_list_lock);

	f = i40evf_find_filter(adapter, hw->mac.addr);
	if (f) {
		f->remove = true;
		adapter->aq_required |= I40EVF_FLAG_AQ_DEL_MAC_FILTER;
	}

	spin_unlock_bh(&adapter->mac_vlan_list_lock);

	f = i40evf_add_filter(adapter, addr->sa_data);
	if (f) {
		ether_addr_copy(hw->mac.addr, addr->sa_data);
		ether_addr_copy(netdev->dev_addr, adapter->hw.mac.addr);
	}

	return (f == NULL) ? -ENOMEM : 0;
}

/**
 * i40evf_set_rx_mode - NDO callback to set the netdev filters
 * @netdev: network interface device structure
 **/
static void i40evf_set_rx_mode(struct net_device *netdev)
{
	struct i40evf_adapter *adapter = netdev_priv(netdev);
	struct i40evf_mac_filter *f, *ftmp;
	struct netdev_hw_addr *uca;
	struct netdev_hw_addr *mca;
	struct netdev_hw_addr *ha;

	/* add addr if not already in the filter list */
	netdev_for_each_uc_addr(uca, netdev) {
		i40evf_add_filter(adapter, uca->addr);
	}
	netdev_for_each_mc_addr(mca, netdev) {
		i40evf_add_filter(adapter, mca->addr);
	}

	spin_lock_bh(&adapter->mac_vlan_list_lock);

	list_for_each_entry_safe(f, ftmp, &adapter->mac_filter_list, list) {
		netdev_for_each_mc_addr(mca, netdev)
			if (ether_addr_equal(mca->addr, f->macaddr))
				goto bottom_of_search_loop;

		netdev_for_each_uc_addr(uca, netdev)
			if (ether_addr_equal(uca->addr, f->macaddr))
				goto bottom_of_search_loop;

		for_each_dev_addr(netdev, ha)
			if (ether_addr_equal(ha->addr, f->macaddr))
				goto bottom_of_search_loop;

		if (ether_addr_equal(f->macaddr, adapter->hw.mac.addr))
			goto bottom_of_search_loop;

		/* f->macaddr wasn't found in uc, mc, or ha list so delete it */
		f->remove = true;
		adapter->aq_required |= I40EVF_FLAG_AQ_DEL_MAC_FILTER;

bottom_of_search_loop:
		continue;
	}

	if (netdev->flags & IFF_PROMISC &&
	    !(adapter->flags & I40EVF_FLAG_PROMISC_ON))
		adapter->aq_required |= I40EVF_FLAG_AQ_REQUEST_PROMISC;
	else if (!(netdev->flags & IFF_PROMISC) &&
		 adapter->flags & I40EVF_FLAG_PROMISC_ON)
		adapter->aq_required |= I40EVF_FLAG_AQ_RELEASE_PROMISC;

	if (netdev->flags & IFF_ALLMULTI &&
	    !(adapter->flags & I40EVF_FLAG_ALLMULTI_ON))
		adapter->aq_required |= I40EVF_FLAG_AQ_REQUEST_ALLMULTI;
	else if (!(netdev->flags & IFF_ALLMULTI) &&
		 adapter->flags & I40EVF_FLAG_ALLMULTI_ON)
		adapter->aq_required |= I40EVF_FLAG_AQ_RELEASE_ALLMULTI;

	spin_unlock_bh(&adapter->mac_vlan_list_lock);
}

/**
 * i40evf_napi_enable_all - enable NAPI on all queue vectors
 * @adapter: board private structure
 **/
static void i40evf_napi_enable_all(struct i40evf_adapter *adapter)
{
	int q_idx;
	struct i40e_q_vector *q_vector;
	int q_vectors = adapter->num_msix_vectors - NONQ_VECS;

	for (q_idx = 0; q_idx < q_vectors; q_idx++) {
		struct napi_struct *napi;

		q_vector = &adapter->q_vectors[q_idx];
		napi = &q_vector->napi;
		napi_enable(napi);
	}
}

/**
 * i40evf_napi_disable_all - disable NAPI on all queue vectors
 * @adapter: board private structure
 **/
static void i40evf_napi_disable_all(struct i40evf_adapter *adapter)
{
	int q_idx;
	struct i40e_q_vector *q_vector;
	int q_vectors = adapter->num_msix_vectors - NONQ_VECS;

	for (q_idx = 0; q_idx < q_vectors; q_idx++) {
		q_vector = &adapter->q_vectors[q_idx];
		napi_disable(&q_vector->napi);
	}
}

/**
 * i40evf_configure - set up transmit and receive data structures
 * @adapter: board private structure
 **/
static void i40evf_configure(struct i40evf_adapter *adapter)
{
	struct net_device *netdev = adapter->netdev;
	int i;

	i40evf_set_rx_mode(netdev);

	i40evf_configure_tx(adapter);
	i40evf_configure_rx(adapter);
	adapter->aq_required |= I40EVF_FLAG_AQ_CONFIGURE_QUEUES;

	for (i = 0; i < adapter->num_active_queues; i++) {
		struct i40e_ring *ring = &adapter->rx_rings[i];

		i40evf_alloc_rx_buffers(ring, I40E_DESC_UNUSED(ring));
	}
}

/**
 * i40evf_up_complete - Finish the last steps of bringing up a connection
 * @adapter: board private structure
 *
 * Expects to be called while holding the __I40EVF_IN_CRITICAL_TASK bit lock.
 **/
static void i40evf_up_complete(struct i40evf_adapter *adapter)
{
	adapter->state = __I40EVF_RUNNING;
	clear_bit(__I40E_VSI_DOWN, adapter->vsi.state);

	i40evf_napi_enable_all(adapter);

	adapter->aq_required |= I40EVF_FLAG_AQ_ENABLE_QUEUES;
	if (CLIENT_ENABLED(adapter))
		adapter->flags |= I40EVF_FLAG_CLIENT_NEEDS_OPEN;
	mod_timer_pending(&adapter->watchdog_timer, jiffies + 1);
}

/**
 * i40e_down - Shutdown the connection processing
 * @adapter: board private structure
 *
 * Expects to be called while holding the __I40EVF_IN_CRITICAL_TASK bit lock.
 **/
void i40evf_down(struct i40evf_adapter *adapter)
{
	struct net_device *netdev = adapter->netdev;
	struct i40evf_mac_filter *f;

	if (adapter->state <= __I40EVF_DOWN_PENDING)
		return;

	netif_carrier_off(netdev);
	netif_tx_disable(netdev);
	adapter->link_up = false;
	i40evf_napi_disable_all(adapter);
	i40evf_irq_disable(adapter);

	spin_lock_bh(&adapter->mac_vlan_list_lock);

	/* remove all MAC filters */
	list_for_each_entry(f, &adapter->mac_filter_list, list) {
		f->remove = true;
	}
	/* remove all VLAN filters */
	list_for_each_entry(f, &adapter->vlan_filter_list, list) {
		f->remove = true;
	}

	spin_unlock_bh(&adapter->mac_vlan_list_lock);

	if (!(adapter->flags & I40EVF_FLAG_PF_COMMS_FAILED) &&
	    adapter->state != __I40EVF_RESETTING) {
		/* cancel any current operation */
		adapter->current_op = VIRTCHNL_OP_UNKNOWN;
		/* Schedule operations to close down the HW. Don't wait
		 * here for this to complete. The watchdog is still running
		 * and it will take care of this.
		 */
		adapter->aq_required = I40EVF_FLAG_AQ_DEL_MAC_FILTER;
		adapter->aq_required |= I40EVF_FLAG_AQ_DEL_VLAN_FILTER;
		adapter->aq_required |= I40EVF_FLAG_AQ_DISABLE_QUEUES;
	}

	mod_timer_pending(&adapter->watchdog_timer, jiffies + 1);
}

/**
 * i40evf_acquire_msix_vectors - Setup the MSIX capability
 * @adapter: board private structure
 * @vectors: number of vectors to request
 *
 * Work with the OS to set up the MSIX vectors needed.
 *
 * Returns 0 on success, negative on failure
 **/
static int
i40evf_acquire_msix_vectors(struct i40evf_adapter *adapter, int vectors)
{
	int err, vector_threshold;

	/* We'll want at least 3 (vector_threshold):
	 * 0) Other (Admin Queue and link, mostly)
	 * 1) TxQ[0] Cleanup
	 * 2) RxQ[0] Cleanup
	 */
	vector_threshold = MIN_MSIX_COUNT;

	/* The more we get, the more we will assign to Tx/Rx Cleanup
	 * for the separate queues...where Rx Cleanup >= Tx Cleanup.
	 * Right now, we simply care about how many we'll get; we'll
	 * set them up later while requesting irq's.
	 */
	err = pci_enable_msix_range(adapter->pdev, adapter->msix_entries,
				    vector_threshold, vectors);
	if (err < 0) {
		dev_err(&adapter->pdev->dev, "Unable to allocate MSI-X interrupts\n");
		kfree(adapter->msix_entries);
		adapter->msix_entries = NULL;
		return err;
	}

	/* Adjust for only the vectors we'll use, which is minimum
	 * of max_msix_q_vectors + NONQ_VECS, or the number of
	 * vectors we were allocated.
	 */
	adapter->num_msix_vectors = err;
	return 0;
}

/**
 * i40evf_free_queues - Free memory for all rings
 * @adapter: board private structure to initialize
 *
 * Free all of the memory associated with queue pairs.
 **/
static void i40evf_free_queues(struct i40evf_adapter *adapter)
{
	if (!adapter->vsi_res)
		return;
	adapter->num_active_queues = 0;
	kfree(adapter->tx_rings);
	adapter->tx_rings = NULL;
	kfree(adapter->rx_rings);
	adapter->rx_rings = NULL;
}

/**
 * i40evf_alloc_queues - Allocate memory for all rings
 * @adapter: board private structure to initialize
 *
 * We allocate one ring per queue at run-time since we don't know the
 * number of queues at compile-time.  The polling_netdev array is
 * intended for Multiqueue, but should work fine with a single queue.
 **/
static int i40evf_alloc_queues(struct i40evf_adapter *adapter)
{
	int i, num_active_queues;

	/* If we're in reset reallocating queues we don't actually know yet for
	 * certain the PF gave us the number of queues we asked for but we'll
	 * assume it did.  Once basic reset is finished we'll confirm once we
	 * start negotiating config with PF.
	 */
	if (adapter->num_req_queues)
		num_active_queues = adapter->num_req_queues;
	else
		num_active_queues = min_t(int,
					  adapter->vsi_res->num_queue_pairs,
					  (int)(num_online_cpus()));


	adapter->tx_rings = kcalloc(num_active_queues,
				    sizeof(struct i40e_ring), GFP_KERNEL);
	if (!adapter->tx_rings)
		goto err_out;
	adapter->rx_rings = kcalloc(num_active_queues,
				    sizeof(struct i40e_ring), GFP_KERNEL);
	if (!adapter->rx_rings)
		goto err_out;

	for (i = 0; i < num_active_queues; i++) {
		struct i40e_ring *tx_ring;
		struct i40e_ring *rx_ring;

		tx_ring = &adapter->tx_rings[i];

		tx_ring->queue_index = i;
		tx_ring->netdev = adapter->netdev;
		tx_ring->dev = &adapter->pdev->dev;
		tx_ring->count = adapter->tx_desc_count;
		tx_ring->tx_itr_setting = I40E_ITR_TX_DEF;
		if (adapter->flags & I40EVF_FLAG_WB_ON_ITR_CAPABLE)
			tx_ring->flags |= I40E_TXR_FLAGS_WB_ON_ITR;

		rx_ring = &adapter->rx_rings[i];
		rx_ring->queue_index = i;
		rx_ring->netdev = adapter->netdev;
		rx_ring->dev = &adapter->pdev->dev;
		rx_ring->count = adapter->rx_desc_count;
		rx_ring->rx_itr_setting = I40E_ITR_RX_DEF;
	}

	adapter->num_active_queues = num_active_queues;

	return 0;

err_out:
	i40evf_free_queues(adapter);
	return -ENOMEM;
}

/**
 * i40evf_set_interrupt_capability - set MSI-X or FAIL if not supported
 * @adapter: board private structure to initialize
 *
 * Attempt to configure the interrupts using the best available
 * capabilities of the hardware and the kernel.
 **/
static int i40evf_set_interrupt_capability(struct i40evf_adapter *adapter)
{
	int vector, v_budget;
	int pairs = 0;
	int err = 0;

	if (!adapter->vsi_res) {
		err = -EIO;
		goto out;
	}
	pairs = adapter->num_active_queues;

	/* It's easy to be greedy for MSI-X vectors, but it really doesn't do
	 * us much good if we have more vectors than CPUs. However, we already
	 * limit the total number of queues by the number of CPUs so we do not
	 * need any further limiting here.
	 */
	v_budget = min_t(int, pairs + NONQ_VECS,
			 (int)adapter->vf_res->max_vectors);

	adapter->msix_entries = kcalloc(v_budget,
					sizeof(struct msix_entry), GFP_KERNEL);
	if (!adapter->msix_entries) {
		err = -ENOMEM;
		goto out;
	}

	for (vector = 0; vector < v_budget; vector++)
		adapter->msix_entries[vector].entry = vector;

	err = i40evf_acquire_msix_vectors(adapter, v_budget);

out:
	netif_set_real_num_rx_queues(adapter->netdev, pairs);
	netif_set_real_num_tx_queues(adapter->netdev, pairs);
	return err;
}

/**
 * i40e_config_rss_aq - Configure RSS keys and lut by using AQ commands
 * @adapter: board private structure
 *
 * Return 0 on success, negative on failure
 **/
static int i40evf_config_rss_aq(struct i40evf_adapter *adapter)
{
	struct i40e_aqc_get_set_rss_key_data *rss_key =
		(struct i40e_aqc_get_set_rss_key_data *)adapter->rss_key;
	struct i40e_hw *hw = &adapter->hw;
	int ret = 0;

	if (adapter->current_op != VIRTCHNL_OP_UNKNOWN) {
		/* bail because we already have a command pending */
		dev_err(&adapter->pdev->dev, "Cannot configure RSS, command %d pending\n",
			adapter->current_op);
		return -EBUSY;
	}

	ret = i40evf_aq_set_rss_key(hw, adapter->vsi.id, rss_key);
	if (ret) {
		dev_err(&adapter->pdev->dev, "Cannot set RSS key, err %s aq_err %s\n",
			i40evf_stat_str(hw, ret),
			i40evf_aq_str(hw, hw->aq.asq_last_status));
		return ret;

	}

	ret = i40evf_aq_set_rss_lut(hw, adapter->vsi.id, false,
				    adapter->rss_lut, adapter->rss_lut_size);
	if (ret) {
		dev_err(&adapter->pdev->dev, "Cannot set RSS lut, err %s aq_err %s\n",
			i40evf_stat_str(hw, ret),
			i40evf_aq_str(hw, hw->aq.asq_last_status));
	}

	return ret;

}

/**
 * i40evf_config_rss_reg - Configure RSS keys and lut by writing registers
 * @adapter: board private structure
 *
 * Returns 0 on success, negative on failure
 **/
static int i40evf_config_rss_reg(struct i40evf_adapter *adapter)
{
	struct i40e_hw *hw = &adapter->hw;
	u32 *dw;
	u16 i;

	dw = (u32 *)adapter->rss_key;
	for (i = 0; i <= adapter->rss_key_size / 4; i++)
		wr32(hw, I40E_VFQF_HKEY(i), dw[i]);

	dw = (u32 *)adapter->rss_lut;
	for (i = 0; i <= adapter->rss_lut_size / 4; i++)
		wr32(hw, I40E_VFQF_HLUT(i), dw[i]);

	i40e_flush(hw);

	return 0;
}

/**
 * i40evf_config_rss - Configure RSS keys and lut
 * @adapter: board private structure
 *
 * Returns 0 on success, negative on failure
 **/
int i40evf_config_rss(struct i40evf_adapter *adapter)
{

	if (RSS_PF(adapter)) {
		adapter->aq_required |= I40EVF_FLAG_AQ_SET_RSS_LUT |
					I40EVF_FLAG_AQ_SET_RSS_KEY;
		return 0;
	} else if (RSS_AQ(adapter)) {
		return i40evf_config_rss_aq(adapter);
	} else {
		return i40evf_config_rss_reg(adapter);
	}
}

/**
 * i40evf_fill_rss_lut - Fill the lut with default values
 * @adapter: board private structure
 **/
static void i40evf_fill_rss_lut(struct i40evf_adapter *adapter)
{
	u16 i;

	for (i = 0; i < adapter->rss_lut_size; i++)
		adapter->rss_lut[i] = i % adapter->num_active_queues;
}

/**
 * i40evf_init_rss - Prepare for RSS
 * @adapter: board private structure
 *
 * Return 0 on success, negative on failure
 **/
static int i40evf_init_rss(struct i40evf_adapter *adapter)
{
	struct i40e_hw *hw = &adapter->hw;
	int ret;

	if (!RSS_PF(adapter)) {
		/* Enable PCTYPES for RSS, TCP/UDP with IPv4/IPv6 */
		if (adapter->vf_res->vf_cap_flags &
		    VIRTCHNL_VF_OFFLOAD_RSS_PCTYPE_V2)
			adapter->hena = I40E_DEFAULT_RSS_HENA_EXPANDED;
		else
			adapter->hena = I40E_DEFAULT_RSS_HENA;

		wr32(hw, I40E_VFQF_HENA(0), (u32)adapter->hena);
		wr32(hw, I40E_VFQF_HENA(1), (u32)(adapter->hena >> 32));
	}

	i40evf_fill_rss_lut(adapter);

	netdev_rss_key_fill((void *)adapter->rss_key, adapter->rss_key_size);
	ret = i40evf_config_rss(adapter);

	return ret;
}

/**
 * i40evf_alloc_q_vectors - Allocate memory for interrupt vectors
 * @adapter: board private structure to initialize
 *
 * We allocate one q_vector per queue interrupt.  If allocation fails we
 * return -ENOMEM.
 **/
static int i40evf_alloc_q_vectors(struct i40evf_adapter *adapter)
{
	int q_idx = 0, num_q_vectors;
	struct i40e_q_vector *q_vector;

	num_q_vectors = adapter->num_msix_vectors - NONQ_VECS;
	adapter->q_vectors = kcalloc(num_q_vectors, sizeof(*q_vector),
				     GFP_KERNEL);
	if (!adapter->q_vectors)
		return -ENOMEM;

	for (q_idx = 0; q_idx < num_q_vectors; q_idx++) {
		q_vector = &adapter->q_vectors[q_idx];
		q_vector->adapter = adapter;
		q_vector->vsi = &adapter->vsi;
		q_vector->v_idx = q_idx;
		q_vector->reg_idx = q_idx;
		cpumask_copy(&q_vector->affinity_mask, cpu_possible_mask);
		netif_napi_add(adapter->netdev, &q_vector->napi,
			       i40evf_napi_poll, NAPI_POLL_WEIGHT);
	}

	return 0;
}

/**
 * i40evf_free_q_vectors - Free memory allocated for interrupt vectors
 * @adapter: board private structure to initialize
 *
 * This function frees the memory allocated to the q_vectors.  In addition if
 * NAPI is enabled it will delete any references to the NAPI struct prior
 * to freeing the q_vector.
 **/
static void i40evf_free_q_vectors(struct i40evf_adapter *adapter)
{
	int q_idx, num_q_vectors;
	int napi_vectors;

	if (!adapter->q_vectors)
		return;

	num_q_vectors = adapter->num_msix_vectors - NONQ_VECS;
	napi_vectors = adapter->num_active_queues;

	for (q_idx = 0; q_idx < num_q_vectors; q_idx++) {
		struct i40e_q_vector *q_vector = &adapter->q_vectors[q_idx];
		if (q_idx < napi_vectors)
			netif_napi_del(&q_vector->napi);
	}
	kfree(adapter->q_vectors);
	adapter->q_vectors = NULL;
}

/**
 * i40evf_reset_interrupt_capability - Reset MSIX setup
 * @adapter: board private structure
 *
 **/
void i40evf_reset_interrupt_capability(struct i40evf_adapter *adapter)
{
	if (!adapter->msix_entries)
		return;

	pci_disable_msix(adapter->pdev);
	kfree(adapter->msix_entries);
	adapter->msix_entries = NULL;
}

/**
 * i40evf_init_interrupt_scheme - Determine if MSIX is supported and init
 * @adapter: board private structure to initialize
 *
 **/
int i40evf_init_interrupt_scheme(struct i40evf_adapter *adapter)
{
	int err;

	err = i40evf_alloc_queues(adapter);
	if (err) {
		dev_err(&adapter->pdev->dev,
			"Unable to allocate memory for queues\n");
		goto err_alloc_queues;
	}

	rtnl_lock();
	err = i40evf_set_interrupt_capability(adapter);
	rtnl_unlock();
	if (err) {
		dev_err(&adapter->pdev->dev,
			"Unable to setup interrupt capabilities\n");
		goto err_set_interrupt;
	}

	err = i40evf_alloc_q_vectors(adapter);
	if (err) {
		dev_err(&adapter->pdev->dev,
			"Unable to allocate memory for queue vectors\n");
		goto err_alloc_q_vectors;
	}

	dev_info(&adapter->pdev->dev, "Multiqueue %s: Queue pair count = %u",
		 (adapter->num_active_queues > 1) ? "Enabled" : "Disabled",
		 adapter->num_active_queues);

	return 0;
err_alloc_q_vectors:
	i40evf_reset_interrupt_capability(adapter);
err_set_interrupt:
	i40evf_free_queues(adapter);
err_alloc_queues:
	return err;
}

/**
 * i40evf_free_rss - Free memory used by RSS structs
 * @adapter: board private structure
 **/
static void i40evf_free_rss(struct i40evf_adapter *adapter)
{
	kfree(adapter->rss_key);
	adapter->rss_key = NULL;

	kfree(adapter->rss_lut);
	adapter->rss_lut = NULL;
}

/**
 * i40evf_reinit_interrupt_scheme - Reallocate queues and vectors
 * @adapter: board private structure
 *
 * Returns 0 on success, negative on failure
 **/
static int i40evf_reinit_interrupt_scheme(struct i40evf_adapter *adapter)
{
	struct net_device *netdev = adapter->netdev;
	int err;

	if (netif_running(netdev))
		i40evf_free_traffic_irqs(adapter);
	i40evf_free_misc_irq(adapter);
	i40evf_reset_interrupt_capability(adapter);
	i40evf_free_q_vectors(adapter);
	i40evf_free_queues(adapter);

	err =  i40evf_init_interrupt_scheme(adapter);
	if (err)
		goto err;

	netif_tx_stop_all_queues(netdev);

	err = i40evf_request_misc_irq(adapter);
	if (err)
		goto err;

	set_bit(__I40E_VSI_DOWN, adapter->vsi.state);

	i40evf_map_rings_to_vectors(adapter);

	if (RSS_AQ(adapter))
		adapter->aq_required |= I40EVF_FLAG_AQ_CONFIGURE_RSS;
	else
		err = i40evf_init_rss(adapter);
err:
	return err;
}

/**
 * i40evf_watchdog_timer - Periodic call-back timer
 * @data: pointer to adapter disguised as unsigned long
 **/
static void i40evf_watchdog_timer(struct timer_list *t)
{
	struct i40evf_adapter *adapter = from_timer(adapter, t,
						    watchdog_timer);

	schedule_work(&adapter->watchdog_task);
	/* timer will be rescheduled in watchdog task */
}

/**
 * i40evf_watchdog_task - Periodic call-back task
 * @work: pointer to work_struct
 **/
static void i40evf_watchdog_task(struct work_struct *work)
{
	struct i40evf_adapter *adapter = container_of(work,
						      struct i40evf_adapter,
						      watchdog_task);
	struct i40e_hw *hw = &adapter->hw;
	u32 reg_val;

	if (test_and_set_bit(__I40EVF_IN_CRITICAL_TASK, &adapter->crit_section))
		goto restart_watchdog;

	if (adapter->flags & I40EVF_FLAG_PF_COMMS_FAILED) {
		reg_val = rd32(hw, I40E_VFGEN_RSTAT) &
			  I40E_VFGEN_RSTAT_VFR_STATE_MASK;
		if ((reg_val == VIRTCHNL_VFR_VFACTIVE) ||
		    (reg_val == VIRTCHNL_VFR_COMPLETED)) {
			/* A chance for redemption! */
			dev_err(&adapter->pdev->dev, "Hardware came out of reset. Attempting reinit.\n");
			adapter->state = __I40EVF_STARTUP;
			adapter->flags &= ~I40EVF_FLAG_PF_COMMS_FAILED;
			schedule_delayed_work(&adapter->init_task, 10);
			clear_bit(__I40EVF_IN_CRITICAL_TASK,
				  &adapter->crit_section);
			/* Don't reschedule the watchdog, since we've restarted
			 * the init task. When init_task contacts the PF and
			 * gets everything set up again, it'll restart the
			 * watchdog for us. Down, boy. Sit. Stay. Woof.
			 */
			return;
		}
		adapter->aq_required = 0;
		adapter->current_op = VIRTCHNL_OP_UNKNOWN;
		goto watchdog_done;
	}

	if ((adapter->state < __I40EVF_DOWN) ||
	    (adapter->flags & I40EVF_FLAG_RESET_PENDING))
		goto watchdog_done;

	/* check for reset */
	reg_val = rd32(hw, I40E_VF_ARQLEN1) & I40E_VF_ARQLEN1_ARQENABLE_MASK;
	if (!(adapter->flags & I40EVF_FLAG_RESET_PENDING) && !reg_val) {
		adapter->state = __I40EVF_RESETTING;
		adapter->flags |= I40EVF_FLAG_RESET_PENDING;
		dev_err(&adapter->pdev->dev, "Hardware reset detected\n");
		schedule_work(&adapter->reset_task);
		adapter->aq_required = 0;
		adapter->current_op = VIRTCHNL_OP_UNKNOWN;
		goto watchdog_done;
	}

	/* Process admin queue tasks. After init, everything gets done
	 * here so we don't race on the admin queue.
	 */
	if (adapter->current_op) {
		if (!i40evf_asq_done(hw)) {
			dev_dbg(&adapter->pdev->dev, "Admin queue timeout\n");
			i40evf_send_api_ver(adapter);
		}
		goto watchdog_done;
	}
	if (adapter->aq_required & I40EVF_FLAG_AQ_GET_CONFIG) {
		i40evf_send_vf_config_msg(adapter);
		goto watchdog_done;
	}

	if (adapter->aq_required & I40EVF_FLAG_AQ_DISABLE_QUEUES) {
		i40evf_disable_queues(adapter);
		goto watchdog_done;
	}

	if (adapter->aq_required & I40EVF_FLAG_AQ_MAP_VECTORS) {
		i40evf_map_queues(adapter);
		goto watchdog_done;
	}

	if (adapter->aq_required & I40EVF_FLAG_AQ_ADD_MAC_FILTER) {
		i40evf_add_ether_addrs(adapter);
		goto watchdog_done;
	}

	if (adapter->aq_required & I40EVF_FLAG_AQ_ADD_VLAN_FILTER) {
		i40evf_add_vlans(adapter);
		goto watchdog_done;
	}

	if (adapter->aq_required & I40EVF_FLAG_AQ_DEL_MAC_FILTER) {
		i40evf_del_ether_addrs(adapter);
		goto watchdog_done;
	}

	if (adapter->aq_required & I40EVF_FLAG_AQ_DEL_VLAN_FILTER) {
		i40evf_del_vlans(adapter);
		goto watchdog_done;
	}

	if (adapter->aq_required & I40EVF_FLAG_AQ_ENABLE_VLAN_STRIPPING) {
		i40evf_enable_vlan_stripping(adapter);
		goto watchdog_done;
	}

	if (adapter->aq_required & I40EVF_FLAG_AQ_DISABLE_VLAN_STRIPPING) {
		i40evf_disable_vlan_stripping(adapter);
		goto watchdog_done;
	}

	if (adapter->aq_required & I40EVF_FLAG_AQ_CONFIGURE_QUEUES) {
		i40evf_configure_queues(adapter);
		goto watchdog_done;
	}

	if (adapter->aq_required & I40EVF_FLAG_AQ_ENABLE_QUEUES) {
		i40evf_enable_queues(adapter);
		goto watchdog_done;
	}

	if (adapter->aq_required & I40EVF_FLAG_AQ_CONFIGURE_RSS) {
		/* This message goes straight to the firmware, not the
		 * PF, so we don't have to set current_op as we will
		 * not get a response through the ARQ.
		 */
		i40evf_init_rss(adapter);
		adapter->aq_required &= ~I40EVF_FLAG_AQ_CONFIGURE_RSS;
		goto watchdog_done;
	}
	if (adapter->aq_required & I40EVF_FLAG_AQ_GET_HENA) {
		i40evf_get_hena(adapter);
		goto watchdog_done;
	}
	if (adapter->aq_required & I40EVF_FLAG_AQ_SET_HENA) {
		i40evf_set_hena(adapter);
		goto watchdog_done;
	}
	if (adapter->aq_required & I40EVF_FLAG_AQ_SET_RSS_KEY) {
		i40evf_set_rss_key(adapter);
		goto watchdog_done;
	}
	if (adapter->aq_required & I40EVF_FLAG_AQ_SET_RSS_LUT) {
		i40evf_set_rss_lut(adapter);
		goto watchdog_done;
	}

	if (adapter->aq_required & I40EVF_FLAG_AQ_REQUEST_PROMISC) {
		i40evf_set_promiscuous(adapter, FLAG_VF_UNICAST_PROMISC |
				       FLAG_VF_MULTICAST_PROMISC);
		goto watchdog_done;
	}

	if (adapter->aq_required & I40EVF_FLAG_AQ_REQUEST_ALLMULTI) {
		i40evf_set_promiscuous(adapter, FLAG_VF_MULTICAST_PROMISC);
		goto watchdog_done;
	}

	if ((adapter->aq_required & I40EVF_FLAG_AQ_RELEASE_PROMISC) &&
	    (adapter->aq_required & I40EVF_FLAG_AQ_RELEASE_ALLMULTI)) {
		i40evf_set_promiscuous(adapter, 0);
		goto watchdog_done;
	}
	schedule_delayed_work(&adapter->client_task, msecs_to_jiffies(5));

	if (adapter->state == __I40EVF_RUNNING)
		i40evf_request_stats(adapter);
watchdog_done:
	if (adapter->state == __I40EVF_RUNNING)
		i40evf_detect_recover_hung(&adapter->vsi);
	clear_bit(__I40EVF_IN_CRITICAL_TASK, &adapter->crit_section);
restart_watchdog:
	if (adapter->state == __I40EVF_REMOVE)
		return;
	if (adapter->aq_required)
		mod_timer(&adapter->watchdog_timer,
			  jiffies + msecs_to_jiffies(20));
	else
		mod_timer(&adapter->watchdog_timer, jiffies + (HZ * 2));
	schedule_work(&adapter->adminq_task);
}

static void i40evf_disable_vf(struct i40evf_adapter *adapter)
{
	struct i40evf_mac_filter *f, *ftmp;
	struct i40evf_vlan_filter *fv, *fvtmp;

	adapter->flags |= I40EVF_FLAG_PF_COMMS_FAILED;

	/* We don't use netif_running() because it may be true prior to
	 * ndo_open() returning, so we can't assume it means all our open
	 * tasks have finished, since we're not holding the rtnl_lock here.
	 */
	if (adapter->state == __I40EVF_RUNNING) {
		set_bit(__I40E_VSI_DOWN, adapter->vsi.state);
		netif_carrier_off(adapter->netdev);
		netif_tx_disable(adapter->netdev);
		adapter->link_up = false;
		i40evf_napi_disable_all(adapter);
		i40evf_irq_disable(adapter);
		i40evf_free_traffic_irqs(adapter);
		i40evf_free_all_tx_resources(adapter);
		i40evf_free_all_rx_resources(adapter);
	}

	spin_lock_bh(&adapter->mac_vlan_list_lock);

	/* Delete all of the filters, both MAC and VLAN. */
	list_for_each_entry_safe(f, ftmp, &adapter->mac_filter_list, list) {
		list_del(&f->list);
		kfree(f);
	}

	list_for_each_entry_safe(fv, fvtmp, &adapter->vlan_filter_list, list) {
		list_del(&fv->list);
		kfree(fv);
	}

	spin_unlock_bh(&adapter->mac_vlan_list_lock);

	i40evf_free_misc_irq(adapter);
	i40evf_reset_interrupt_capability(adapter);
	i40evf_free_queues(adapter);
	i40evf_free_q_vectors(adapter);
	kfree(adapter->vf_res);
	i40evf_shutdown_adminq(&adapter->hw);
	adapter->netdev->flags &= ~IFF_UP;
	clear_bit(__I40EVF_IN_CRITICAL_TASK, &adapter->crit_section);
	adapter->flags &= ~I40EVF_FLAG_RESET_PENDING;
	adapter->state = __I40EVF_DOWN;
	wake_up(&adapter->down_waitqueue);
	dev_info(&adapter->pdev->dev, "Reset task did not complete, VF disabled\n");
}

#define I40EVF_RESET_WAIT_MS 10
#define I40EVF_RESET_WAIT_COUNT 500
/**
 * i40evf_reset_task - Call-back task to handle hardware reset
 * @work: pointer to work_struct
 *
 * During reset we need to shut down and reinitialize the admin queue
 * before we can use it to communicate with the PF again. We also clear
 * and reinit the rings because that context is lost as well.
 **/
static void i40evf_reset_task(struct work_struct *work)
{
	struct i40evf_adapter *adapter = container_of(work,
						      struct i40evf_adapter,
						      reset_task);
	struct net_device *netdev = adapter->netdev;
	struct i40e_hw *hw = &adapter->hw;
	struct i40evf_vlan_filter *vlf;
	struct i40evf_mac_filter *f;
	u32 reg_val;
	int i = 0, err;
	bool running;

	/* When device is being removed it doesn't make sense to run the reset
	 * task, just return in such a case.
	 */
	if (test_bit(__I40EVF_IN_REMOVE_TASK, &adapter->crit_section))
		return;

	while (test_and_set_bit(__I40EVF_IN_CLIENT_TASK,
				&adapter->crit_section))
		usleep_range(500, 1000);
	if (CLIENT_ENABLED(adapter)) {
		adapter->flags &= ~(I40EVF_FLAG_CLIENT_NEEDS_OPEN |
				    I40EVF_FLAG_CLIENT_NEEDS_CLOSE |
				    I40EVF_FLAG_CLIENT_NEEDS_L2_PARAMS |
				    I40EVF_FLAG_SERVICE_CLIENT_REQUESTED);
		cancel_delayed_work_sync(&adapter->client_task);
		i40evf_notify_client_close(&adapter->vsi, true);
	}
	i40evf_misc_irq_disable(adapter);
	if (adapter->flags & I40EVF_FLAG_RESET_NEEDED) {
		adapter->flags &= ~I40EVF_FLAG_RESET_NEEDED;
		/* Restart the AQ here. If we have been reset but didn't
		 * detect it, or if the PF had to reinit, our AQ will be hosed.
		 */
		i40evf_shutdown_adminq(hw);
		i40evf_init_adminq(hw);
		i40evf_request_reset(adapter);
	}
	adapter->flags |= I40EVF_FLAG_RESET_PENDING;

	/* poll until we see the reset actually happen */
	for (i = 0; i < I40EVF_RESET_WAIT_COUNT; i++) {
		reg_val = rd32(hw, I40E_VF_ARQLEN1) &
			  I40E_VF_ARQLEN1_ARQENABLE_MASK;
		if (!reg_val)
			break;
		usleep_range(5000, 10000);
	}
	if (i == I40EVF_RESET_WAIT_COUNT) {
		dev_info(&adapter->pdev->dev, "Never saw reset\n");
		goto continue_reset; /* act like the reset happened */
	}

	/* wait until the reset is complete and the PF is responding to us */
	for (i = 0; i < I40EVF_RESET_WAIT_COUNT; i++) {
		/* sleep first to make sure a minimum wait time is met */
		msleep(I40EVF_RESET_WAIT_MS);

		reg_val = rd32(hw, I40E_VFGEN_RSTAT) &
			  I40E_VFGEN_RSTAT_VFR_STATE_MASK;
		if (reg_val == VIRTCHNL_VFR_VFACTIVE)
			break;
	}

	pci_set_master(adapter->pdev);

	if (i == I40EVF_RESET_WAIT_COUNT) {
		dev_err(&adapter->pdev->dev, "Reset never finished (%x)\n",
			reg_val);
		i40evf_disable_vf(adapter);
		clear_bit(__I40EVF_IN_CLIENT_TASK, &adapter->crit_section);
		return; /* Do not attempt to reinit. It's dead, Jim. */
	}

continue_reset:
	/* We don't use netif_running() because it may be true prior to
	 * ndo_open() returning, so we can't assume it means all our open
	 * tasks have finished, since we're not holding the rtnl_lock here.
	 */
	running = (adapter->state == __I40EVF_RUNNING);

	if (running) {
		netif_carrier_off(netdev);
		netif_tx_stop_all_queues(netdev);
		adapter->link_up = false;
		i40evf_napi_disable_all(adapter);
	}
	i40evf_irq_disable(adapter);

	adapter->state = __I40EVF_RESETTING;
	adapter->flags &= ~I40EVF_FLAG_RESET_PENDING;

	/* free the Tx/Rx rings and descriptors, might be better to just
	 * re-use them sometime in the future
	 */
	i40evf_free_all_rx_resources(adapter);
	i40evf_free_all_tx_resources(adapter);

	/* kill and reinit the admin queue */
	i40evf_shutdown_adminq(hw);
	adapter->current_op = VIRTCHNL_OP_UNKNOWN;
	err = i40evf_init_adminq(hw);
	if (err)
		dev_info(&adapter->pdev->dev, "Failed to init adminq: %d\n",
			 err);
	adapter->aq_required = 0;

	if (adapter->flags & I40EVF_FLAG_REINIT_ITR_NEEDED) {
		err = i40evf_reinit_interrupt_scheme(adapter);
		if (err)
			goto reset_err;
	}

	adapter->aq_required |= I40EVF_FLAG_AQ_GET_CONFIG;
	adapter->aq_required |= I40EVF_FLAG_AQ_MAP_VECTORS;

	spin_lock_bh(&adapter->mac_vlan_list_lock);

	/* re-add all MAC filters */
	list_for_each_entry(f, &adapter->mac_filter_list, list) {
		f->add = true;
	}
	/* re-add all VLAN filters */
	list_for_each_entry(vlf, &adapter->vlan_filter_list, list) {
		vlf->add = true;
	}

	spin_unlock_bh(&adapter->mac_vlan_list_lock);

	adapter->aq_required |= I40EVF_FLAG_AQ_ADD_MAC_FILTER;
	adapter->aq_required |= I40EVF_FLAG_AQ_ADD_VLAN_FILTER;
	i40evf_misc_irq_enable(adapter);

	mod_timer(&adapter->watchdog_timer, jiffies + 2);

	/* We were running when the reset started, so we need to restore some
	 * state here.
	 */
	if (running) {
		/* allocate transmit descriptors */
		err = i40evf_setup_all_tx_resources(adapter);
		if (err)
			goto reset_err;

		/* allocate receive descriptors */
		err = i40evf_setup_all_rx_resources(adapter);
		if (err)
			goto reset_err;

		if (adapter->flags & I40EVF_FLAG_REINIT_ITR_NEEDED) {
			err = i40evf_request_traffic_irqs(adapter,
							  netdev->name);
			if (err)
				goto reset_err;

			adapter->flags &= ~I40EVF_FLAG_REINIT_ITR_NEEDED;
		}

		i40evf_configure(adapter);

		i40evf_up_complete(adapter);

		i40evf_irq_enable(adapter, true);
	} else {
		adapter->state = __I40EVF_DOWN;
		wake_up(&adapter->down_waitqueue);
	}
	clear_bit(__I40EVF_IN_CLIENT_TASK, &adapter->crit_section);
	clear_bit(__I40EVF_IN_CRITICAL_TASK, &adapter->crit_section);

	return;
reset_err:
	clear_bit(__I40EVF_IN_CLIENT_TASK, &adapter->crit_section);
	clear_bit(__I40EVF_IN_CRITICAL_TASK, &adapter->crit_section);
	dev_err(&adapter->pdev->dev, "failed to allocate resources during reinit\n");
	i40evf_close(netdev);
}

/**
 * i40evf_adminq_task - worker thread to clean the admin queue
 * @work: pointer to work_struct containing our data
 **/
static void i40evf_adminq_task(struct work_struct *work)
{
	struct i40evf_adapter *adapter =
		container_of(work, struct i40evf_adapter, adminq_task);
	struct i40e_hw *hw = &adapter->hw;
	struct i40e_arq_event_info event;
	enum virtchnl_ops v_op;
	i40e_status ret, v_ret;
	u32 val, oldval;
	u16 pending;

	if (adapter->flags & I40EVF_FLAG_PF_COMMS_FAILED)
		goto out;

	event.buf_len = I40EVF_MAX_AQ_BUF_SIZE;
	event.msg_buf = kzalloc(event.buf_len, GFP_KERNEL);
	if (!event.msg_buf)
		goto out;

	do {
		ret = i40evf_clean_arq_element(hw, &event, &pending);
		v_op = (enum virtchnl_ops)le32_to_cpu(event.desc.cookie_high);
		v_ret = (i40e_status)le32_to_cpu(event.desc.cookie_low);

		if (ret || !v_op)
			break; /* No event to process or error cleaning ARQ */

		i40evf_virtchnl_completion(adapter, v_op, v_ret, event.msg_buf,
					   event.msg_len);
		if (pending != 0)
			memset(event.msg_buf, 0, I40EVF_MAX_AQ_BUF_SIZE);
	} while (pending);

	if ((adapter->flags &
	     (I40EVF_FLAG_RESET_PENDING | I40EVF_FLAG_RESET_NEEDED)) ||
	    adapter->state == __I40EVF_RESETTING)
		goto freedom;

	/* check for error indications */
	val = rd32(hw, hw->aq.arq.len);
	if (val == 0xdeadbeef) /* indicates device in reset */
		goto freedom;
	oldval = val;
	if (val & I40E_VF_ARQLEN1_ARQVFE_MASK) {
		dev_info(&adapter->pdev->dev, "ARQ VF Error detected\n");
		val &= ~I40E_VF_ARQLEN1_ARQVFE_MASK;
	}
	if (val & I40E_VF_ARQLEN1_ARQOVFL_MASK) {
		dev_info(&adapter->pdev->dev, "ARQ Overflow Error detected\n");
		val &= ~I40E_VF_ARQLEN1_ARQOVFL_MASK;
	}
	if (val & I40E_VF_ARQLEN1_ARQCRIT_MASK) {
		dev_info(&adapter->pdev->dev, "ARQ Critical Error detected\n");
		val &= ~I40E_VF_ARQLEN1_ARQCRIT_MASK;
	}
	if (oldval != val)
		wr32(hw, hw->aq.arq.len, val);

	val = rd32(hw, hw->aq.asq.len);
	oldval = val;
	if (val & I40E_VF_ATQLEN1_ATQVFE_MASK) {
		dev_info(&adapter->pdev->dev, "ASQ VF Error detected\n");
		val &= ~I40E_VF_ATQLEN1_ATQVFE_MASK;
	}
	if (val & I40E_VF_ATQLEN1_ATQOVFL_MASK) {
		dev_info(&adapter->pdev->dev, "ASQ Overflow Error detected\n");
		val &= ~I40E_VF_ATQLEN1_ATQOVFL_MASK;
	}
	if (val & I40E_VF_ATQLEN1_ATQCRIT_MASK) {
		dev_info(&adapter->pdev->dev, "ASQ Critical Error detected\n");
		val &= ~I40E_VF_ATQLEN1_ATQCRIT_MASK;
	}
	if (oldval != val)
		wr32(hw, hw->aq.asq.len, val);

freedom:
	kfree(event.msg_buf);
out:
	/* re-enable Admin queue interrupt cause */
	i40evf_misc_irq_enable(adapter);
}

/**
 * i40evf_client_task - worker thread to perform client work
 * @work: pointer to work_struct containing our data
 *
 * This task handles client interactions. Because client calls can be
 * reentrant, we can't handle them in the watchdog.
 **/
static void i40evf_client_task(struct work_struct *work)
{
	struct i40evf_adapter *adapter =
		container_of(work, struct i40evf_adapter, client_task.work);

	/* If we can't get the client bit, just give up. We'll be rescheduled
	 * later.
	 */

	if (test_and_set_bit(__I40EVF_IN_CLIENT_TASK, &adapter->crit_section))
		return;

	if (adapter->flags & I40EVF_FLAG_SERVICE_CLIENT_REQUESTED) {
		i40evf_client_subtask(adapter);
		adapter->flags &= ~I40EVF_FLAG_SERVICE_CLIENT_REQUESTED;
		goto out;
	}
	if (adapter->flags & I40EVF_FLAG_CLIENT_NEEDS_L2_PARAMS) {
		i40evf_notify_client_l2_params(&adapter->vsi);
		adapter->flags &= ~I40EVF_FLAG_CLIENT_NEEDS_L2_PARAMS;
		goto out;
	}
	if (adapter->flags & I40EVF_FLAG_CLIENT_NEEDS_CLOSE) {
		i40evf_notify_client_close(&adapter->vsi, false);
		adapter->flags &= ~I40EVF_FLAG_CLIENT_NEEDS_CLOSE;
		goto out;
	}
	if (adapter->flags & I40EVF_FLAG_CLIENT_NEEDS_OPEN) {
		i40evf_notify_client_open(&adapter->vsi);
		adapter->flags &= ~I40EVF_FLAG_CLIENT_NEEDS_OPEN;
	}
out:
	clear_bit(__I40EVF_IN_CLIENT_TASK, &adapter->crit_section);
}

/**
 * i40evf_free_all_tx_resources - Free Tx Resources for All Queues
 * @adapter: board private structure
 *
 * Free all transmit software resources
 **/
void i40evf_free_all_tx_resources(struct i40evf_adapter *adapter)
{
	int i;

	if (!adapter->tx_rings)
		return;

	for (i = 0; i < adapter->num_active_queues; i++)
		if (adapter->tx_rings[i].desc)
			i40evf_free_tx_resources(&adapter->tx_rings[i]);
}

/**
 * i40evf_setup_all_tx_resources - allocate all queues Tx resources
 * @adapter: board private structure
 *
 * If this function returns with an error, then it's possible one or
 * more of the rings is populated (while the rest are not).  It is the
 * callers duty to clean those orphaned rings.
 *
 * Return 0 on success, negative on failure
 **/
static int i40evf_setup_all_tx_resources(struct i40evf_adapter *adapter)
{
	int i, err = 0;

	for (i = 0; i < adapter->num_active_queues; i++) {
		adapter->tx_rings[i].count = adapter->tx_desc_count;
		err = i40evf_setup_tx_descriptors(&adapter->tx_rings[i]);
		if (!err)
			continue;
		dev_err(&adapter->pdev->dev,
			"Allocation for Tx Queue %u failed\n", i);
		break;
	}

	return err;
}

/**
 * i40evf_setup_all_rx_resources - allocate all queues Rx resources
 * @adapter: board private structure
 *
 * If this function returns with an error, then it's possible one or
 * more of the rings is populated (while the rest are not).  It is the
 * callers duty to clean those orphaned rings.
 *
 * Return 0 on success, negative on failure
 **/
static int i40evf_setup_all_rx_resources(struct i40evf_adapter *adapter)
{
	int i, err = 0;

	for (i = 0; i < adapter->num_active_queues; i++) {
		adapter->rx_rings[i].count = adapter->rx_desc_count;
		err = i40evf_setup_rx_descriptors(&adapter->rx_rings[i]);
		if (!err)
			continue;
		dev_err(&adapter->pdev->dev,
			"Allocation for Rx Queue %u failed\n", i);
		break;
	}
	return err;
}

/**
 * i40evf_free_all_rx_resources - Free Rx Resources for All Queues
 * @adapter: board private structure
 *
 * Free all receive software resources
 **/
void i40evf_free_all_rx_resources(struct i40evf_adapter *adapter)
{
	int i;

	if (!adapter->rx_rings)
		return;

	for (i = 0; i < adapter->num_active_queues; i++)
		if (adapter->rx_rings[i].desc)
			i40evf_free_rx_resources(&adapter->rx_rings[i]);
}

/**
 * i40evf_open - Called when a network interface is made active
 * @netdev: network interface device structure
 *
 * Returns 0 on success, negative value on failure
 *
 * The open entry point is called when a network interface is made
 * active by the system (IFF_UP).  At this point all resources needed
 * for transmit and receive operations are allocated, the interrupt
 * handler is registered with the OS, the watchdog timer is started,
 * and the stack is notified that the interface is ready.
 **/
static int i40evf_open(struct net_device *netdev)
{
	struct i40evf_adapter *adapter = netdev_priv(netdev);
	int err;

	if (adapter->flags & I40EVF_FLAG_PF_COMMS_FAILED) {
		dev_err(&adapter->pdev->dev, "Unable to open device due to PF driver failure.\n");
		return -EIO;
	}

	while (test_and_set_bit(__I40EVF_IN_CRITICAL_TASK,
				&adapter->crit_section))
		usleep_range(500, 1000);

	if (adapter->state != __I40EVF_DOWN) {
		err = -EBUSY;
		goto err_unlock;
	}

	/* allocate transmit descriptors */
	err = i40evf_setup_all_tx_resources(adapter);
	if (err)
		goto err_setup_tx;

	/* allocate receive descriptors */
	err = i40evf_setup_all_rx_resources(adapter);
	if (err)
		goto err_setup_rx;

	/* clear any pending interrupts, may auto mask */
	err = i40evf_request_traffic_irqs(adapter, netdev->name);
	if (err)
		goto err_req_irq;

	i40evf_add_filter(adapter, adapter->hw.mac.addr);
	i40evf_configure(adapter);

	i40evf_up_complete(adapter);

	i40evf_irq_enable(adapter, true);

	clear_bit(__I40EVF_IN_CRITICAL_TASK, &adapter->crit_section);

	return 0;

err_req_irq:
	i40evf_down(adapter);
	i40evf_free_traffic_irqs(adapter);
err_setup_rx:
	i40evf_free_all_rx_resources(adapter);
err_setup_tx:
	i40evf_free_all_tx_resources(adapter);
err_unlock:
	clear_bit(__I40EVF_IN_CRITICAL_TASK, &adapter->crit_section);

	return err;
}

/**
 * i40evf_close - Disables a network interface
 * @netdev: network interface device structure
 *
 * Returns 0, this is not allowed to fail
 *
 * The close entry point is called when an interface is de-activated
 * by the OS.  The hardware is still under the drivers control, but
 * needs to be disabled. All IRQs except vector 0 (reserved for admin queue)
 * are freed, along with all transmit and receive resources.
 **/
static int i40evf_close(struct net_device *netdev)
{
	struct i40evf_adapter *adapter = netdev_priv(netdev);
	int status;

	if (adapter->state <= __I40EVF_DOWN_PENDING)
		return 0;

	while (test_and_set_bit(__I40EVF_IN_CRITICAL_TASK,
				&adapter->crit_section))
		usleep_range(500, 1000);

	set_bit(__I40E_VSI_DOWN, adapter->vsi.state);
	if (CLIENT_ENABLED(adapter))
		adapter->flags |= I40EVF_FLAG_CLIENT_NEEDS_CLOSE;

	i40evf_down(adapter);
	adapter->state = __I40EVF_DOWN_PENDING;
	i40evf_free_traffic_irqs(adapter);

	clear_bit(__I40EVF_IN_CRITICAL_TASK, &adapter->crit_section);

	/* We explicitly don't free resources here because the hardware is
	 * still active and can DMA into memory. Resources are cleared in
	 * i40evf_virtchnl_completion() after we get confirmation from the PF
	 * driver that the rings have been stopped.
	 *
	 * Also, we wait for state to transition to __I40EVF_DOWN before
	 * returning. State change occurs in i40evf_virtchnl_completion() after
	 * VF resources are released (which occurs after PF driver processes and
	 * responds to admin queue commands).
	 */

	status = wait_event_timeout(adapter->down_waitqueue,
				    adapter->state == __I40EVF_DOWN,
				    msecs_to_jiffies(200));
	if (!status)
		netdev_warn(netdev, "Device resources not yet released\n");
	return 0;
}

/**
 * i40evf_change_mtu - Change the Maximum Transfer Unit
 * @netdev: network interface device structure
 * @new_mtu: new value for maximum frame size
 *
 * Returns 0 on success, negative on failure
 **/
static int i40evf_change_mtu(struct net_device *netdev, int new_mtu)
{
	struct i40evf_adapter *adapter = netdev_priv(netdev);

	netdev->mtu = new_mtu;
	if (CLIENT_ENABLED(adapter)) {
		i40evf_notify_client_l2_params(&adapter->vsi);
		adapter->flags |= I40EVF_FLAG_SERVICE_CLIENT_REQUESTED;
	}
	adapter->flags |= I40EVF_FLAG_RESET_NEEDED;
	schedule_work(&adapter->reset_task);

	return 0;
}

/**
 * i40e_set_features - set the netdev feature flags
 * @netdev: ptr to the netdev being adjusted
 * @features: the feature set that the stack is suggesting
 * Note: expects to be called while under rtnl_lock()
 **/
static int i40evf_set_features(struct net_device *netdev,
			       netdev_features_t features)
{
	struct i40evf_adapter *adapter = netdev_priv(netdev);

	/* Don't allow changing VLAN_RX flag when VLAN is set for VF
	 * and return an error in this case
	 */
	if (VLAN_ALLOWED(adapter)) {
		if (features & NETIF_F_HW_VLAN_CTAG_RX)
			adapter->aq_required |=
				I40EVF_FLAG_AQ_ENABLE_VLAN_STRIPPING;
		else
			adapter->aq_required |=
				I40EVF_FLAG_AQ_DISABLE_VLAN_STRIPPING;
	} else if ((netdev->features ^ features) & NETIF_F_HW_VLAN_CTAG_RX) {
		return -EINVAL;
	}

	return 0;
}

/**
 * i40evf_features_check - Validate encapsulated packet conforms to limits
 * @skb: skb buff
 * @netdev: This physical port's netdev
 * @features: Offload features that the stack believes apply
 **/
static netdev_features_t i40evf_features_check(struct sk_buff *skb,
					       struct net_device *dev,
					       netdev_features_t features)
{
	size_t len;

	/* No point in doing any of this if neither checksum nor GSO are
	 * being requested for this frame.  We can rule out both by just
	 * checking for CHECKSUM_PARTIAL
	 */
	if (skb->ip_summed != CHECKSUM_PARTIAL)
		return features;

	/* We cannot support GSO if the MSS is going to be less than
	 * 64 bytes.  If it is then we need to drop support for GSO.
	 */
	if (skb_is_gso(skb) && (skb_shinfo(skb)->gso_size < 64))
		features &= ~NETIF_F_GSO_MASK;

	/* MACLEN can support at most 63 words */
	len = skb_network_header(skb) - skb->data;
	if (len & ~(63 * 2))
		goto out_err;

	/* IPLEN and EIPLEN can support at most 127 dwords */
	len = skb_transport_header(skb) - skb_network_header(skb);
	if (len & ~(127 * 4))
		goto out_err;

	if (skb->encapsulation) {
		/* L4TUNLEN can support 127 words */
		len = skb_inner_network_header(skb) - skb_transport_header(skb);
		if (len & ~(127 * 2))
			goto out_err;

		/* IPLEN can support at most 127 dwords */
		len = skb_inner_transport_header(skb) -
		      skb_inner_network_header(skb);
		if (len & ~(127 * 4))
			goto out_err;
	}

	/* No need to validate L4LEN as TCP is the only protocol with a
	 * a flexible value and we support all possible values supported
	 * by TCP, which is at most 15 dwords
	 */

	return features;
out_err:
	return features & ~(NETIF_F_CSUM_MASK | NETIF_F_GSO_MASK);
}

/**
 * i40evf_fix_features - fix up the netdev feature bits
 * @netdev: our net device
 * @features: desired feature bits
 *
 * Returns fixed-up features bits
 **/
static netdev_features_t i40evf_fix_features(struct net_device *netdev,
					     netdev_features_t features)
{
	struct i40evf_adapter *adapter = netdev_priv(netdev);

	if (!(adapter->vf_res->vf_cap_flags & VIRTCHNL_VF_OFFLOAD_VLAN))
		features &= ~(NETIF_F_HW_VLAN_CTAG_TX |
			      NETIF_F_HW_VLAN_CTAG_RX |
			      NETIF_F_HW_VLAN_CTAG_FILTER);

	return features;
}

static const struct net_device_ops i40evf_netdev_ops = {
	.ndo_open		= i40evf_open,
	.ndo_stop		= i40evf_close,
	.ndo_start_xmit		= i40evf_xmit_frame,
	.ndo_set_rx_mode	= i40evf_set_rx_mode,
	.ndo_validate_addr	= eth_validate_addr,
	.ndo_set_mac_address	= i40evf_set_mac,
	.ndo_change_mtu		= i40evf_change_mtu,
	.ndo_tx_timeout		= i40evf_tx_timeout,
	.ndo_vlan_rx_add_vid	= i40evf_vlan_rx_add_vid,
	.ndo_vlan_rx_kill_vid	= i40evf_vlan_rx_kill_vid,
	.ndo_features_check	= i40evf_features_check,
	.ndo_fix_features	= i40evf_fix_features,
	.ndo_set_features	= i40evf_set_features,
#ifdef CONFIG_NET_POLL_CONTROLLER
	.ndo_poll_controller	= i40evf_netpoll,
#endif
};

/**
 * i40evf_check_reset_complete - check that VF reset is complete
 * @hw: pointer to hw struct
 *
 * Returns 0 if device is ready to use, or -EBUSY if it's in reset.
 **/
static int i40evf_check_reset_complete(struct i40e_hw *hw)
{
	u32 rstat;
	int i;

	for (i = 0; i < 100; i++) {
		rstat = rd32(hw, I40E_VFGEN_RSTAT) &
			    I40E_VFGEN_RSTAT_VFR_STATE_MASK;
		if ((rstat == VIRTCHNL_VFR_VFACTIVE) ||
		    (rstat == VIRTCHNL_VFR_COMPLETED))
			return 0;
		usleep_range(10, 20);
	}
	return -EBUSY;
}

/**
 * i40evf_process_config - Process the config information we got from the PF
 * @adapter: board private structure
 *
 * Verify that we have a valid config struct, and set up our netdev features
 * and our VSI struct.
 **/
int i40evf_process_config(struct i40evf_adapter *adapter)
{
	struct virtchnl_vf_resource *vfres = adapter->vf_res;
	int i, num_req_queues = adapter->num_req_queues;
	struct net_device *netdev = adapter->netdev;
	struct i40e_vsi *vsi = &adapter->vsi;
	netdev_features_t hw_enc_features;
	netdev_features_t hw_features;

	/* got VF config message back from PF, now we can parse it */
	for (i = 0; i < vfres->num_vsis; i++) {
		if (vfres->vsi_res[i].vsi_type == VIRTCHNL_VSI_SRIOV)
			adapter->vsi_res = &vfres->vsi_res[i];
	}
	if (!adapter->vsi_res) {
		dev_err(&adapter->pdev->dev, "No LAN VSI found\n");
		return -ENODEV;
	}

	if (num_req_queues &&
	    num_req_queues != adapter->vsi_res->num_queue_pairs) {
		/* Problem.  The PF gave us fewer queues than what we had
		 * negotiated in our request.  Need a reset to see if we can't
		 * get back to a working state.
		 */
		dev_err(&adapter->pdev->dev,
			"Requested %d queues, but PF only gave us %d.\n",
			num_req_queues,
			adapter->vsi_res->num_queue_pairs);
		adapter->flags |= I40EVF_FLAG_REINIT_ITR_NEEDED;
		adapter->num_req_queues = adapter->vsi_res->num_queue_pairs;
		i40evf_schedule_reset(adapter);
		return -ENODEV;
	}
	adapter->num_req_queues = 0;

	hw_enc_features = NETIF_F_SG			|
			  NETIF_F_IP_CSUM		|
			  NETIF_F_IPV6_CSUM		|
			  NETIF_F_HIGHDMA		|
			  NETIF_F_SOFT_FEATURES	|
			  NETIF_F_TSO			|
			  NETIF_F_TSO_ECN		|
			  NETIF_F_TSO6			|
			  NETIF_F_SCTP_CRC		|
			  NETIF_F_RXHASH		|
			  NETIF_F_RXCSUM		|
			  0;

	/* advertise to stack only if offloads for encapsulated packets is
	 * supported
	 */
	if (vfres->vf_cap_flags & VIRTCHNL_VF_OFFLOAD_ENCAP) {
		hw_enc_features |= NETIF_F_GSO_UDP_TUNNEL	|
				   NETIF_F_GSO_GRE		|
				   NETIF_F_GSO_GRE_CSUM		|
				   NETIF_F_GSO_IPXIP4		|
				   NETIF_F_GSO_IPXIP6		|
				   NETIF_F_GSO_UDP_TUNNEL_CSUM	|
				   NETIF_F_GSO_PARTIAL		|
				   0;

		if (!(vfres->vf_cap_flags &
		      VIRTCHNL_VF_OFFLOAD_ENCAP_CSUM))
			netdev->gso_partial_features |=
				NETIF_F_GSO_UDP_TUNNEL_CSUM;

		netdev->gso_partial_features |= NETIF_F_GSO_GRE_CSUM;
		netdev->hw_enc_features |= NETIF_F_TSO_MANGLEID;
		netdev->hw_enc_features |= hw_enc_features;
	}
	/* record features VLANs can make use of */
	netdev->vlan_features |= hw_enc_features | NETIF_F_TSO_MANGLEID;

	/* Write features and hw_features separately to avoid polluting
	 * with, or dropping, features that are set when we registered.
	 */
	hw_features = hw_enc_features;

	/* Enable VLAN features if supported */
	if (vfres->vf_cap_flags & VIRTCHNL_VF_OFFLOAD_VLAN)
		hw_features |= (NETIF_F_HW_VLAN_CTAG_TX |
				NETIF_F_HW_VLAN_CTAG_RX);

	netdev->hw_features |= hw_features;

	netdev->features |= hw_features;

	if (vfres->vf_cap_flags & VIRTCHNL_VF_OFFLOAD_VLAN)
		netdev->features |= NETIF_F_HW_VLAN_CTAG_FILTER;

	adapter->vsi.id = adapter->vsi_res->vsi_id;

	adapter->vsi.back = adapter;
	adapter->vsi.base_vector = 1;
	adapter->vsi.work_limit = I40E_DEFAULT_IRQ_WORK;
	vsi->netdev = adapter->netdev;
	vsi->qs_handle = adapter->vsi_res->qset_handle;
	if (vfres->vf_cap_flags & VIRTCHNL_VF_OFFLOAD_RSS_PF) {
		adapter->rss_key_size = vfres->rss_key_size;
		adapter->rss_lut_size = vfres->rss_lut_size;
	} else {
		adapter->rss_key_size = I40EVF_HKEY_ARRAY_SIZE;
		adapter->rss_lut_size = I40EVF_HLUT_ARRAY_SIZE;
	}

	return 0;
}

/**
 * i40evf_init_task - worker thread to perform delayed initialization
 * @work: pointer to work_struct containing our data
 *
 * This task completes the work that was begun in probe. Due to the nature
 * of VF-PF communications, we may need to wait tens of milliseconds to get
 * responses back from the PF. Rather than busy-wait in probe and bog down the
 * whole system, we'll do it in a task so we can sleep.
 * This task only runs during driver init. Once we've established
 * communications with the PF driver and set up our netdev, the watchdog
 * takes over.
 **/
static void i40evf_init_task(struct work_struct *work)
{
	struct i40evf_adapter *adapter = container_of(work,
						      struct i40evf_adapter,
						      init_task.work);
	struct net_device *netdev = adapter->netdev;
	struct i40e_hw *hw = &adapter->hw;
	struct pci_dev *pdev = adapter->pdev;
	int err, bufsz;

	switch (adapter->state) {
	case __I40EVF_STARTUP:
		/* driver loaded, probe complete */
		adapter->flags &= ~I40EVF_FLAG_PF_COMMS_FAILED;
		adapter->flags &= ~I40EVF_FLAG_RESET_PENDING;
		err = i40e_set_mac_type(hw);
		if (err) {
			dev_err(&pdev->dev, "Failed to set MAC type (%d)\n",
				err);
			goto err;
		}
		err = i40evf_check_reset_complete(hw);
		if (err) {
			dev_info(&pdev->dev, "Device is still in reset (%d), retrying\n",
				 err);
			goto err;
		}
		hw->aq.num_arq_entries = I40EVF_AQ_LEN;
		hw->aq.num_asq_entries = I40EVF_AQ_LEN;
		hw->aq.arq_buf_size = I40EVF_MAX_AQ_BUF_SIZE;
		hw->aq.asq_buf_size = I40EVF_MAX_AQ_BUF_SIZE;

		err = i40evf_init_adminq(hw);
		if (err) {
			dev_err(&pdev->dev, "Failed to init Admin Queue (%d)\n",
				err);
			goto err;
		}
		err = i40evf_send_api_ver(adapter);
		if (err) {
			dev_err(&pdev->dev, "Unable to send to PF (%d)\n", err);
			i40evf_shutdown_adminq(hw);
			goto err;
		}
		adapter->state = __I40EVF_INIT_VERSION_CHECK;
		goto restart;
	case __I40EVF_INIT_VERSION_CHECK:
		if (!i40evf_asq_done(hw)) {
			dev_err(&pdev->dev, "Admin queue command never completed\n");
			i40evf_shutdown_adminq(hw);
			adapter->state = __I40EVF_STARTUP;
			goto err;
		}

		/* aq msg sent, awaiting reply */
		err = i40evf_verify_api_ver(adapter);
		if (err) {
			if (err == I40E_ERR_ADMIN_QUEUE_NO_WORK)
				err = i40evf_send_api_ver(adapter);
			else
				dev_err(&pdev->dev, "Unsupported PF API version %d.%d, expected %d.%d\n",
					adapter->pf_version.major,
					adapter->pf_version.minor,
					VIRTCHNL_VERSION_MAJOR,
					VIRTCHNL_VERSION_MINOR);
			goto err;
		}
		err = i40evf_send_vf_config_msg(adapter);
		if (err) {
			dev_err(&pdev->dev, "Unable to send config request (%d)\n",
				err);
			goto err;
		}
		adapter->state = __I40EVF_INIT_GET_RESOURCES;
		goto restart;
	case __I40EVF_INIT_GET_RESOURCES:
		/* aq msg sent, awaiting reply */
		if (!adapter->vf_res) {
			bufsz = sizeof(struct virtchnl_vf_resource) +
				(I40E_MAX_VF_VSI *
				 sizeof(struct virtchnl_vsi_resource));
			adapter->vf_res = kzalloc(bufsz, GFP_KERNEL);
			if (!adapter->vf_res)
				goto err;
		}
		err = i40evf_get_vf_config(adapter);
		if (err == I40E_ERR_ADMIN_QUEUE_NO_WORK) {
			err = i40evf_send_vf_config_msg(adapter);
			goto err;
		} else if (err == I40E_ERR_PARAM) {
			/* We only get ERR_PARAM if the device is in a very bad
			 * state or if we've been disabled for previous bad
			 * behavior. Either way, we're done now.
			 */
			i40evf_shutdown_adminq(hw);
			dev_err(&pdev->dev, "Unable to get VF config due to PF error condition, not retrying\n");
			return;
		}
		if (err) {
			dev_err(&pdev->dev, "Unable to get VF config (%d)\n",
				err);
			goto err_alloc;
		}
		adapter->state = __I40EVF_INIT_SW;
		break;
	default:
		goto err_alloc;
	}

	if (i40evf_process_config(adapter))
		goto err_alloc;
	adapter->current_op = VIRTCHNL_OP_UNKNOWN;

	adapter->flags |= I40EVF_FLAG_RX_CSUM_ENABLED;

	netdev->netdev_ops = &i40evf_netdev_ops;
	i40evf_set_ethtool_ops(netdev);
	netdev->watchdog_timeo = 5 * HZ;

	/* MTU range: 68 - 9710 */
	netdev->min_mtu = ETH_MIN_MTU;
	netdev->max_mtu = I40E_MAX_RXBUFFER - I40E_PACKET_HDR_PAD;

	if (!is_valid_ether_addr(adapter->hw.mac.addr)) {
		dev_info(&pdev->dev, "Invalid MAC address %pM, using random\n",
			 adapter->hw.mac.addr);
		eth_hw_addr_random(netdev);
		ether_addr_copy(adapter->hw.mac.addr, netdev->dev_addr);
	} else {
		adapter->flags |= I40EVF_FLAG_ADDR_SET_BY_PF;
		ether_addr_copy(netdev->dev_addr, adapter->hw.mac.addr);
		ether_addr_copy(netdev->perm_addr, adapter->hw.mac.addr);
	}

	timer_setup(&adapter->watchdog_timer, i40evf_watchdog_timer, 0);
	mod_timer(&adapter->watchdog_timer, jiffies + 1);

	adapter->tx_desc_count = I40EVF_DEFAULT_TXD;
	adapter->rx_desc_count = I40EVF_DEFAULT_RXD;
	err = i40evf_init_interrupt_scheme(adapter);
	if (err)
		goto err_sw_init;
	i40evf_map_rings_to_vectors(adapter);
	if (adapter->vf_res->vf_cap_flags &
	    VIRTCHNL_VF_OFFLOAD_WB_ON_ITR)
		adapter->flags |= I40EVF_FLAG_WB_ON_ITR_CAPABLE;

	err = i40evf_request_misc_irq(adapter);
	if (err)
		goto err_sw_init;

	netif_carrier_off(netdev);
	adapter->link_up = false;

	if (!adapter->netdev_registered) {
		err = register_netdev(netdev);
		if (err)
			goto err_register;
	}

	adapter->netdev_registered = true;

	netif_tx_stop_all_queues(netdev);
	if (CLIENT_ALLOWED(adapter)) {
		err = i40evf_lan_add_device(adapter);
		if (err)
			dev_info(&pdev->dev, "Failed to add VF to client API service list: %d\n",
				 err);
	}

	dev_info(&pdev->dev, "MAC address: %pM\n", adapter->hw.mac.addr);
	if (netdev->features & NETIF_F_GRO)
		dev_info(&pdev->dev, "GRO is enabled\n");

	adapter->state = __I40EVF_DOWN;
	set_bit(__I40E_VSI_DOWN, adapter->vsi.state);
	i40evf_misc_irq_enable(adapter);
	wake_up(&adapter->down_waitqueue);

	adapter->rss_key = kzalloc(adapter->rss_key_size, GFP_KERNEL);
	adapter->rss_lut = kzalloc(adapter->rss_lut_size, GFP_KERNEL);
	if (!adapter->rss_key || !adapter->rss_lut)
		goto err_mem;

	if (RSS_AQ(adapter)) {
		adapter->aq_required |= I40EVF_FLAG_AQ_CONFIGURE_RSS;
		mod_timer_pending(&adapter->watchdog_timer, jiffies + 1);
	} else {
		i40evf_init_rss(adapter);
	}
	return;
restart:
	schedule_delayed_work(&adapter->init_task, msecs_to_jiffies(30));
	return;
err_mem:
	i40evf_free_rss(adapter);
err_register:
	i40evf_free_misc_irq(adapter);
err_sw_init:
	i40evf_reset_interrupt_capability(adapter);
err_alloc:
	kfree(adapter->vf_res);
	adapter->vf_res = NULL;
err:
	/* Things went into the weeds, so try again later */
	if (++adapter->aq_wait_count > I40EVF_AQ_MAX_ERR) {
		dev_err(&pdev->dev, "Failed to communicate with PF; waiting before retry\n");
		adapter->flags |= I40EVF_FLAG_PF_COMMS_FAILED;
		i40evf_shutdown_adminq(hw);
		adapter->state = __I40EVF_STARTUP;
		schedule_delayed_work(&adapter->init_task, HZ * 5);
		return;
	}
	schedule_delayed_work(&adapter->init_task, HZ);
}

/**
 * i40evf_shutdown - Shutdown the device in preparation for a reboot
 * @pdev: pci device structure
 **/
static void i40evf_shutdown(struct pci_dev *pdev)
{
	struct net_device *netdev = pci_get_drvdata(pdev);
	struct i40evf_adapter *adapter = netdev_priv(netdev);

	netif_device_detach(netdev);

	if (netif_running(netdev))
		i40evf_close(netdev);

	/* Prevent the watchdog from running. */
	adapter->state = __I40EVF_REMOVE;
	adapter->aq_required = 0;

#ifdef CONFIG_PM
	pci_save_state(pdev);

#endif
	pci_disable_device(pdev);
}

/**
 * i40evf_probe - Device Initialization Routine
 * @pdev: PCI device information struct
 * @ent: entry in i40evf_pci_tbl
 *
 * Returns 0 on success, negative on failure
 *
 * i40evf_probe initializes an adapter identified by a pci_dev structure.
 * The OS initialization, configuring of the adapter private structure,
 * and a hardware reset occur.
 **/
static int i40evf_probe(struct pci_dev *pdev, const struct pci_device_id *ent)
{
	struct net_device *netdev;
	struct i40evf_adapter *adapter = NULL;
	struct i40e_hw *hw = NULL;
	int err;

	err = pci_enable_device(pdev);
	if (err)
		return err;

	err = dma_set_mask_and_coherent(&pdev->dev, DMA_BIT_MASK(64));
	if (err) {
		err = dma_set_mask_and_coherent(&pdev->dev, DMA_BIT_MASK(32));
		if (err) {
			dev_err(&pdev->dev,
				"DMA configuration failed: 0x%x\n", err);
			goto err_dma;
		}
	}

	err = pci_request_regions(pdev, i40evf_driver_name);
	if (err) {
		dev_err(&pdev->dev,
			"pci_request_regions failed 0x%x\n", err);
		goto err_pci_reg;
	}

	pci_enable_pcie_error_reporting(pdev);

	pci_set_master(pdev);

	netdev = alloc_etherdev_mq(sizeof(struct i40evf_adapter), MAX_QUEUES);
	if (!netdev) {
		err = -ENOMEM;
		goto err_alloc_etherdev;
	}

	SET_NETDEV_DEV(netdev, &pdev->dev);

	pci_set_drvdata(pdev, netdev);
	adapter = netdev_priv(netdev);

	adapter->netdev = netdev;
	adapter->pdev = pdev;

	hw = &adapter->hw;
	hw->back = adapter;

	adapter->msg_enable = BIT(DEFAULT_DEBUG_LEVEL_SHIFT) - 1;
	adapter->state = __I40EVF_STARTUP;

	/* Call save state here because it relies on the adapter struct. */
	pci_save_state(pdev);

	hw->hw_addr = ioremap(pci_resource_start(pdev, 0),
			      pci_resource_len(pdev, 0));
	if (!hw->hw_addr) {
		err = -EIO;
		goto err_ioremap;
	}
	hw->vendor_id = pdev->vendor;
	hw->device_id = pdev->device;
	pci_read_config_byte(pdev, PCI_REVISION_ID, &hw->revision_id);
	hw->subsystem_vendor_id = pdev->subsystem_vendor;
	hw->subsystem_device_id = pdev->subsystem_device;
	hw->bus.device = PCI_SLOT(pdev->devfn);
	hw->bus.func = PCI_FUNC(pdev->devfn);
	hw->bus.bus_id = pdev->bus->number;

	/* set up the locks for the AQ, do this only once in probe
	 * and destroy them only once in remove
	 */
	mutex_init(&hw->aq.asq_mutex);
	mutex_init(&hw->aq.arq_mutex);

	spin_lock_init(&adapter->mac_vlan_list_lock);

	INIT_LIST_HEAD(&adapter->mac_filter_list);
	INIT_LIST_HEAD(&adapter->vlan_filter_list);

	INIT_WORK(&adapter->reset_task, i40evf_reset_task);
	INIT_WORK(&adapter->adminq_task, i40evf_adminq_task);
	INIT_WORK(&adapter->watchdog_task, i40evf_watchdog_task);
	INIT_DELAYED_WORK(&adapter->client_task, i40evf_client_task);
	INIT_DELAYED_WORK(&adapter->init_task, i40evf_init_task);
	schedule_delayed_work(&adapter->init_task,
			      msecs_to_jiffies(5 * (pdev->devfn & 0x07)));

	/* Setup the wait queue for indicating transition to down status */
	init_waitqueue_head(&adapter->down_waitqueue);

	return 0;

err_ioremap:
	free_netdev(netdev);
err_alloc_etherdev:
	pci_release_regions(pdev);
err_pci_reg:
err_dma:
	pci_disable_device(pdev);
	return err;
}

#ifdef CONFIG_PM
/**
 * i40evf_suspend - Power management suspend routine
 * @pdev: PCI device information struct
 * @state: unused
 *
 * Called when the system (VM) is entering sleep/suspend.
 **/
static int i40evf_suspend(struct pci_dev *pdev, pm_message_t state)
{
	struct net_device *netdev = pci_get_drvdata(pdev);
	struct i40evf_adapter *adapter = netdev_priv(netdev);
	int retval = 0;

	netif_device_detach(netdev);

	while (test_and_set_bit(__I40EVF_IN_CRITICAL_TASK,
				&adapter->crit_section))
		usleep_range(500, 1000);

	if (netif_running(netdev)) {
		rtnl_lock();
		i40evf_down(adapter);
		rtnl_unlock();
	}
	i40evf_free_misc_irq(adapter);
	i40evf_reset_interrupt_capability(adapter);

	clear_bit(__I40EVF_IN_CRITICAL_TASK, &adapter->crit_section);

	retval = pci_save_state(pdev);
	if (retval)
		return retval;

	pci_disable_device(pdev);

	return 0;
}

/**
 * i40evf_resume - Power management resume routine
 * @pdev: PCI device information struct
 *
 * Called when the system (VM) is resumed from sleep/suspend.
 **/
static int i40evf_resume(struct pci_dev *pdev)
{
	struct i40evf_adapter *adapter = pci_get_drvdata(pdev);
	struct net_device *netdev = adapter->netdev;
	u32 err;

	pci_set_power_state(pdev, PCI_D0);
	pci_restore_state(pdev);
	/* pci_restore_state clears dev->state_saved so call
	 * pci_save_state to restore it.
	 */
	pci_save_state(pdev);

	err = pci_enable_device_mem(pdev);
	if (err) {
		dev_err(&pdev->dev, "Cannot enable PCI device from suspend.\n");
		return err;
	}
	pci_set_master(pdev);

	rtnl_lock();
	err = i40evf_set_interrupt_capability(adapter);
	if (err) {
		rtnl_unlock();
		dev_err(&pdev->dev, "Cannot enable MSI-X interrupts.\n");
		return err;
	}
	err = i40evf_request_misc_irq(adapter);
	rtnl_unlock();
	if (err) {
		dev_err(&pdev->dev, "Cannot get interrupt vector.\n");
		return err;
	}

	schedule_work(&adapter->reset_task);

	netif_device_attach(netdev);

	return err;
}

#endif /* CONFIG_PM */
/**
 * i40evf_remove - Device Removal Routine
 * @pdev: PCI device information struct
 *
 * i40evf_remove is called by the PCI subsystem to alert the driver
 * that it should release a PCI device.  The could be caused by a
 * Hot-Plug event, or because the driver is going to be removed from
 * memory.
 **/
static void i40evf_remove(struct pci_dev *pdev)
{
	struct net_device *netdev = pci_get_drvdata(pdev);
	struct i40evf_adapter *adapter = netdev_priv(netdev);
	struct i40evf_mac_filter *f, *ftmp;
	struct i40e_hw *hw = &adapter->hw;
	int err;
	/* Indicate we are in remove and not to run reset_task */
	set_bit(__I40EVF_IN_REMOVE_TASK, &adapter->crit_section);
	cancel_delayed_work_sync(&adapter->init_task);
	cancel_work_sync(&adapter->reset_task);
	cancel_delayed_work_sync(&adapter->client_task);
	if (adapter->netdev_registered) {
		unregister_netdev(netdev);
		adapter->netdev_registered = false;
	}
	if (CLIENT_ALLOWED(adapter)) {
		err = i40evf_lan_del_device(adapter);
		if (err)
			dev_warn(&pdev->dev, "Failed to delete client device: %d\n",
				 err);
	}

	/* Shut down all the garbage mashers on the detention level */
	adapter->state = __I40EVF_REMOVE;
	adapter->aq_required = 0;
	i40evf_request_reset(adapter);
	msleep(50);
	/* If the FW isn't responding, kick it once, but only once. */
	if (!i40evf_asq_done(hw)) {
		i40evf_request_reset(adapter);
		msleep(50);
	}
	i40evf_free_all_tx_resources(adapter);
	i40evf_free_all_rx_resources(adapter);
	i40evf_misc_irq_disable(adapter);
	i40evf_free_misc_irq(adapter);
	i40evf_reset_interrupt_capability(adapter);
	i40evf_free_q_vectors(adapter);

	if (adapter->watchdog_timer.function)
		del_timer_sync(&adapter->watchdog_timer);

	i40evf_free_rss(adapter);

	if (hw->aq.asq.count)
		i40evf_shutdown_adminq(hw);

	/* destroy the locks only once, here */
	mutex_destroy(&hw->aq.arq_mutex);
	mutex_destroy(&hw->aq.asq_mutex);

	iounmap(hw->hw_addr);
	pci_release_regions(pdev);
	i40evf_free_all_tx_resources(adapter);
	i40evf_free_all_rx_resources(adapter);
	i40evf_free_queues(adapter);
	kfree(adapter->vf_res);
	spin_lock_bh(&adapter->mac_vlan_list_lock);
	/* If we got removed before an up/down sequence, we've got a filter
	 * hanging out there that we need to get rid of.
	 */
	list_for_each_entry_safe(f, ftmp, &adapter->mac_filter_list, list) {
		list_del(&f->list);
		kfree(f);
	}
	list_for_each_entry_safe(f, ftmp, &adapter->vlan_filter_list, list) {
		list_del(&f->list);
		kfree(f);
	}

	spin_unlock_bh(&adapter->mac_vlan_list_lock);

	free_netdev(netdev);

	pci_disable_pcie_error_reporting(pdev);

	pci_disable_device(pdev);
}

static struct pci_driver i40evf_driver = {
	.name     = i40evf_driver_name,
	.id_table = i40evf_pci_tbl,
	.probe    = i40evf_probe,
	.remove   = i40evf_remove,
#ifdef CONFIG_PM
	.suspend  = i40evf_suspend,
	.resume   = i40evf_resume,
#endif
	.shutdown = i40evf_shutdown,
};

/**
 * i40e_init_module - Driver Registration Routine
 *
 * i40e_init_module is the first routine called when the driver is
 * loaded. All it does is register with the PCI subsystem.
 **/
static int __init i40evf_init_module(void)
{
	int ret;

	pr_info("i40evf: %s - version %s\n", i40evf_driver_string,
		i40evf_driver_version);

	pr_info("%s\n", i40evf_copyright);

	i40evf_wq = alloc_workqueue("%s", WQ_UNBOUND | WQ_MEM_RECLAIM, 1,
				    i40evf_driver_name);
	if (!i40evf_wq) {
		pr_err("%s: Failed to create workqueue\n", i40evf_driver_name);
		return -ENOMEM;
	}
	ret = pci_register_driver(&i40evf_driver);
	return ret;
}

module_init(i40evf_init_module);

/**
 * i40e_exit_module - Driver Exit Cleanup Routine
 *
 * i40e_exit_module is called just before the driver is removed
 * from memory.
 **/
static void __exit i40evf_exit_module(void)
{
	pci_unregister_driver(&i40evf_driver);
	destroy_workqueue(i40evf_wq);
}

module_exit(i40evf_exit_module);

/* i40evf_main.c */<|MERGE_RESOLUTION|>--- conflicted
+++ resolved
@@ -45,13 +45,8 @@
 #define DRV_KERN "-k"
 
 #define DRV_VERSION_MAJOR 3
-<<<<<<< HEAD
-#define DRV_VERSION_MINOR 0
-#define DRV_VERSION_BUILD 1
-=======
 #define DRV_VERSION_MINOR 2
 #define DRV_VERSION_BUILD 2
->>>>>>> 661e50bc
 #define DRV_VERSION __stringify(DRV_VERSION_MAJOR) "." \
 	     __stringify(DRV_VERSION_MINOR) "." \
 	     __stringify(DRV_VERSION_BUILD) \
