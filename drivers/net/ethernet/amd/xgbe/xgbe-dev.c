--- conflicted
+++ resolved
@@ -656,11 +656,8 @@
 		XGMAC_IOWRITE_BITS(pdata, DMA_MR, INTM,
 				   pdata->channel_irq_mode);
 
-<<<<<<< HEAD
-=======
 	ver = XGMAC_GET_BITS(pdata->hw_feat.version, MAC_VR, SNPSVER);
 
->>>>>>> bb176f67
 	for (i = 0; i < pdata->channel_count; i++) {
 		channel = pdata->channel[i];
 
