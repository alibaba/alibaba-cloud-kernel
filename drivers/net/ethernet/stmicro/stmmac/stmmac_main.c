// SPDX-License-Identifier: GPL-2.0-only
/*******************************************************************************
  This is the driver for the ST MAC 10/100/1000 on-chip Ethernet controllers.
  ST Ethernet IPs are built around a Synopsys IP Core.

	Copyright(C) 2007-2011 STMicroelectronics Ltd


  Author: Giuseppe Cavallaro <peppe.cavallaro@st.com>

  Documentation available at:
	http://www.stlinux.com
  Support available at:
	https://bugzilla.stlinux.com/
*******************************************************************************/

#include <linux/clk.h>
#include <linux/kernel.h>
#include <linux/interrupt.h>
#include <linux/ip.h>
#include <linux/tcp.h>
#include <linux/skbuff.h>
#include <linux/ethtool.h>
#include <linux/if_ether.h>
#include <linux/crc32.h>
#include <linux/mii.h>
#include <linux/if.h>
#include <linux/if_vlan.h>
#include <linux/dma-mapping.h>
#include <linux/slab.h>
#include <linux/prefetch.h>
#include <linux/pinctrl/consumer.h>
#ifdef CONFIG_DEBUG_FS
#include <linux/debugfs.h>
#include <linux/seq_file.h>
#endif /* CONFIG_DEBUG_FS */
#include <linux/net_tstamp.h>
#include <linux/phylink.h>
#include <net/pkt_cls.h>
#include "stmmac_ptp.h"
#include "stmmac.h"
#include <linux/reset.h>
#include <linux/of_mdio.h>
#include "dwmac1000.h"
#include "dwxgmac2.h"
#include "hwif.h"

#define	STMMAC_ALIGN(x)		__ALIGN_KERNEL(x, SMP_CACHE_BYTES)
#define	TSO_MAX_BUFF_SIZE	(SZ_16K - 1)

/* Module parameters */
#define TX_TIMEO	5000
static int watchdog = TX_TIMEO;
module_param(watchdog, int, 0644);
MODULE_PARM_DESC(watchdog, "Transmit timeout in milliseconds (default 5s)");

static int debug = -1;
module_param(debug, int, 0644);
MODULE_PARM_DESC(debug, "Message Level (-1: default, 0: no output, 16: all)");

static int phyaddr = -1;
module_param(phyaddr, int, 0444);
MODULE_PARM_DESC(phyaddr, "Physical device address");

#define STMMAC_TX_THRESH	(DMA_TX_SIZE / 4)
#define STMMAC_RX_THRESH	(DMA_RX_SIZE / 4)

static int flow_ctrl = FLOW_AUTO;
module_param(flow_ctrl, int, 0644);
MODULE_PARM_DESC(flow_ctrl, "Flow control ability [on/off]");

static int pause = PAUSE_TIME;
module_param(pause, int, 0644);
MODULE_PARM_DESC(pause, "Flow Control Pause Time");

#define TC_DEFAULT 64
static int tc = TC_DEFAULT;
module_param(tc, int, 0644);
MODULE_PARM_DESC(tc, "DMA threshold control value");

#define	DEFAULT_BUFSIZE	1536
static int buf_sz = DEFAULT_BUFSIZE;
module_param(buf_sz, int, 0644);
MODULE_PARM_DESC(buf_sz, "DMA buffer size");

#define	STMMAC_RX_COPYBREAK	256

static const u32 default_msg_level = (NETIF_MSG_DRV | NETIF_MSG_PROBE |
				      NETIF_MSG_LINK | NETIF_MSG_IFUP |
				      NETIF_MSG_IFDOWN | NETIF_MSG_TIMER);

#define STMMAC_DEFAULT_LPI_TIMER	1000
static int eee_timer = STMMAC_DEFAULT_LPI_TIMER;
module_param(eee_timer, int, 0644);
MODULE_PARM_DESC(eee_timer, "LPI tx expiration time in msec");
#define STMMAC_LPI_T(x) (jiffies + msecs_to_jiffies(x))

/* By default the driver will use the ring mode to manage tx and rx descriptors,
 * but allow user to force to use the chain instead of the ring
 */
static unsigned int chain_mode;
module_param(chain_mode, int, 0444);
MODULE_PARM_DESC(chain_mode, "To use chain instead of ring mode");

static irqreturn_t stmmac_interrupt(int irq, void *dev_id);

#ifdef CONFIG_DEBUG_FS
static int stmmac_init_fs(struct net_device *dev);
static void stmmac_exit_fs(struct net_device *dev);
#endif

#define STMMAC_COAL_TIMER(x) (jiffies + usecs_to_jiffies(x))

/**
 * stmmac_verify_args - verify the driver parameters.
 * Description: it checks the driver parameters and set a default in case of
 * errors.
 */
static void stmmac_verify_args(void)
{
	if (unlikely(watchdog < 0))
		watchdog = TX_TIMEO;
	if (unlikely((buf_sz < DEFAULT_BUFSIZE) || (buf_sz > BUF_SIZE_16KiB)))
		buf_sz = DEFAULT_BUFSIZE;
	if (unlikely(flow_ctrl > 1))
		flow_ctrl = FLOW_AUTO;
	else if (likely(flow_ctrl < 0))
		flow_ctrl = FLOW_OFF;
	if (unlikely((pause < 0) || (pause > 0xffff)))
		pause = PAUSE_TIME;
	if (eee_timer < 0)
		eee_timer = STMMAC_DEFAULT_LPI_TIMER;
}

/**
 * stmmac_disable_all_queues - Disable all queues
 * @priv: driver private structure
 */
static void stmmac_disable_all_queues(struct stmmac_priv *priv)
{
	u32 rx_queues_cnt = priv->plat->rx_queues_to_use;
	u32 tx_queues_cnt = priv->plat->tx_queues_to_use;
	u32 maxq = max(rx_queues_cnt, tx_queues_cnt);
	u32 queue;

	for (queue = 0; queue < maxq; queue++) {
		struct stmmac_channel *ch = &priv->channel[queue];

		if (queue < rx_queues_cnt)
			napi_disable(&ch->rx_napi);
		if (queue < tx_queues_cnt)
			napi_disable(&ch->tx_napi);
	}
}

/**
 * stmmac_enable_all_queues - Enable all queues
 * @priv: driver private structure
 */
static void stmmac_enable_all_queues(struct stmmac_priv *priv)
{
	u32 rx_queues_cnt = priv->plat->rx_queues_to_use;
	u32 tx_queues_cnt = priv->plat->tx_queues_to_use;
	u32 maxq = max(rx_queues_cnt, tx_queues_cnt);
	u32 queue;

	for (queue = 0; queue < maxq; queue++) {
		struct stmmac_channel *ch = &priv->channel[queue];

		if (queue < rx_queues_cnt)
			napi_enable(&ch->rx_napi);
		if (queue < tx_queues_cnt)
			napi_enable(&ch->tx_napi);
	}
}

/**
 * stmmac_stop_all_queues - Stop all queues
 * @priv: driver private structure
 */
static void stmmac_stop_all_queues(struct stmmac_priv *priv)
{
	u32 tx_queues_cnt = priv->plat->tx_queues_to_use;
	u32 queue;

	for (queue = 0; queue < tx_queues_cnt; queue++)
		netif_tx_stop_queue(netdev_get_tx_queue(priv->dev, queue));
}

/**
 * stmmac_start_all_queues - Start all queues
 * @priv: driver private structure
 */
static void stmmac_start_all_queues(struct stmmac_priv *priv)
{
	u32 tx_queues_cnt = priv->plat->tx_queues_to_use;
	u32 queue;

	for (queue = 0; queue < tx_queues_cnt; queue++)
		netif_tx_start_queue(netdev_get_tx_queue(priv->dev, queue));
}

static void stmmac_service_event_schedule(struct stmmac_priv *priv)
{
	if (!test_bit(STMMAC_DOWN, &priv->state) &&
	    !test_and_set_bit(STMMAC_SERVICE_SCHED, &priv->state))
		queue_work(priv->wq, &priv->service_task);
}

static void stmmac_global_err(struct stmmac_priv *priv)
{
	netif_carrier_off(priv->dev);
	set_bit(STMMAC_RESET_REQUESTED, &priv->state);
	stmmac_service_event_schedule(priv);
}

/**
 * stmmac_clk_csr_set - dynamically set the MDC clock
 * @priv: driver private structure
 * Description: this is to dynamically set the MDC clock according to the csr
 * clock input.
 * Note:
 *	If a specific clk_csr value is passed from the platform
 *	this means that the CSR Clock Range selection cannot be
 *	changed at run-time and it is fixed (as reported in the driver
 *	documentation). Viceversa the driver will try to set the MDC
 *	clock dynamically according to the actual clock input.
 */
static void stmmac_clk_csr_set(struct stmmac_priv *priv)
{
	u32 clk_rate;

	clk_rate = clk_get_rate(priv->plat->stmmac_clk);

	/* Platform provided default clk_csr would be assumed valid
	 * for all other cases except for the below mentioned ones.
	 * For values higher than the IEEE 802.3 specified frequency
	 * we can not estimate the proper divider as it is not known
	 * the frequency of clk_csr_i. So we do not change the default
	 * divider.
	 */
	if (!(priv->clk_csr & MAC_CSR_H_FRQ_MASK)) {
		if (clk_rate < CSR_F_35M)
			priv->clk_csr = STMMAC_CSR_20_35M;
		else if ((clk_rate >= CSR_F_35M) && (clk_rate < CSR_F_60M))
			priv->clk_csr = STMMAC_CSR_35_60M;
		else if ((clk_rate >= CSR_F_60M) && (clk_rate < CSR_F_100M))
			priv->clk_csr = STMMAC_CSR_60_100M;
		else if ((clk_rate >= CSR_F_100M) && (clk_rate < CSR_F_150M))
			priv->clk_csr = STMMAC_CSR_100_150M;
		else if ((clk_rate >= CSR_F_150M) && (clk_rate < CSR_F_250M))
			priv->clk_csr = STMMAC_CSR_150_250M;
		else if ((clk_rate >= CSR_F_250M) && (clk_rate < CSR_F_300M))
			priv->clk_csr = STMMAC_CSR_250_300M;
	}

	if (priv->plat->has_sun8i) {
		if (clk_rate > 160000000)
			priv->clk_csr = 0x03;
		else if (clk_rate > 80000000)
			priv->clk_csr = 0x02;
		else if (clk_rate > 40000000)
			priv->clk_csr = 0x01;
		else
			priv->clk_csr = 0;
	}

	if (priv->plat->has_xgmac) {
		if (clk_rate > 400000000)
			priv->clk_csr = 0x5;
		else if (clk_rate > 350000000)
			priv->clk_csr = 0x4;
		else if (clk_rate > 300000000)
			priv->clk_csr = 0x3;
		else if (clk_rate > 250000000)
			priv->clk_csr = 0x2;
		else if (clk_rate > 150000000)
			priv->clk_csr = 0x1;
		else
			priv->clk_csr = 0x0;
	}
}

static void print_pkt(unsigned char *buf, int len)
{
	pr_debug("len = %d byte, buf addr: 0x%p\n", len, buf);
	print_hex_dump_bytes("", DUMP_PREFIX_OFFSET, buf, len);
}

static inline u32 stmmac_tx_avail(struct stmmac_priv *priv, u32 queue)
{
	struct stmmac_tx_queue *tx_q = &priv->tx_queue[queue];
	u32 avail;

	if (tx_q->dirty_tx > tx_q->cur_tx)
		avail = tx_q->dirty_tx - tx_q->cur_tx - 1;
	else
		avail = DMA_TX_SIZE - tx_q->cur_tx + tx_q->dirty_tx - 1;

	return avail;
}

/**
 * stmmac_rx_dirty - Get RX queue dirty
 * @priv: driver private structure
 * @queue: RX queue index
 */
static inline u32 stmmac_rx_dirty(struct stmmac_priv *priv, u32 queue)
{
	struct stmmac_rx_queue *rx_q = &priv->rx_queue[queue];
	u32 dirty;

	if (rx_q->dirty_rx <= rx_q->cur_rx)
		dirty = rx_q->cur_rx - rx_q->dirty_rx;
	else
		dirty = DMA_RX_SIZE - rx_q->dirty_rx + rx_q->cur_rx;

	return dirty;
}

/**
 * stmmac_enable_eee_mode - check and enter in LPI mode
 * @priv: driver private structure
 * Description: this function is to verify and enter in LPI mode in case of
 * EEE.
 */
static void stmmac_enable_eee_mode(struct stmmac_priv *priv)
{
	u32 tx_cnt = priv->plat->tx_queues_to_use;
	u32 queue;

	/* check if all TX queues have the work finished */
	for (queue = 0; queue < tx_cnt; queue++) {
		struct stmmac_tx_queue *tx_q = &priv->tx_queue[queue];

		if (tx_q->dirty_tx != tx_q->cur_tx)
			return; /* still unfinished work */
	}

	/* Check and enter in LPI mode */
	if (!priv->tx_path_in_lpi_mode)
		stmmac_set_eee_mode(priv, priv->hw,
				priv->plat->en_tx_lpi_clockgating);
}

/**
 * stmmac_disable_eee_mode - disable and exit from LPI mode
 * @priv: driver private structure
 * Description: this function is to exit and disable EEE in case of
 * LPI state is true. This is called by the xmit.
 */
void stmmac_disable_eee_mode(struct stmmac_priv *priv)
{
	stmmac_reset_eee_mode(priv, priv->hw);
	del_timer_sync(&priv->eee_ctrl_timer);
	priv->tx_path_in_lpi_mode = false;
}

/**
 * stmmac_eee_ctrl_timer - EEE TX SW timer.
 * @arg : data hook
 * Description:
 *  if there is no data transfer and if we are not in LPI state,
 *  then MAC Transmitter can be moved to LPI state.
 */
static void stmmac_eee_ctrl_timer(struct timer_list *t)
{
	struct stmmac_priv *priv = from_timer(priv, t, eee_ctrl_timer);

	stmmac_enable_eee_mode(priv);
	mod_timer(&priv->eee_ctrl_timer, STMMAC_LPI_T(eee_timer));
}

/**
 * stmmac_eee_init - init EEE
 * @priv: driver private structure
 * Description:
 *  if the GMAC supports the EEE (from the HW cap reg) and the phy device
 *  can also manage EEE, this function enable the LPI state and start related
 *  timer.
 */
bool stmmac_eee_init(struct stmmac_priv *priv)
{
	int tx_lpi_timer = priv->tx_lpi_timer;

	/* Using PCS we cannot dial with the phy registers at this stage
	 * so we do not support extra feature like EEE.
	 */
	if ((priv->hw->pcs == STMMAC_PCS_RGMII) ||
	    (priv->hw->pcs == STMMAC_PCS_TBI) ||
	    (priv->hw->pcs == STMMAC_PCS_RTBI))
		return false;

	/* Check if MAC core supports the EEE feature. */
	if (!priv->dma_cap.eee)
		return false;

	mutex_lock(&priv->lock);

	/* Check if it needs to be deactivated */
	if (!priv->eee_active) {
		if (priv->eee_enabled) {
			netdev_dbg(priv->dev, "disable EEE\n");
			del_timer_sync(&priv->eee_ctrl_timer);
			stmmac_set_eee_timer(priv, priv->hw, 0, tx_lpi_timer);
		}
		mutex_unlock(&priv->lock);
		return false;
	}

	if (priv->eee_active && !priv->eee_enabled) {
		timer_setup(&priv->eee_ctrl_timer, stmmac_eee_ctrl_timer, 0);
		mod_timer(&priv->eee_ctrl_timer, STMMAC_LPI_T(eee_timer));
		stmmac_set_eee_timer(priv, priv->hw, STMMAC_DEFAULT_LIT_LS,
				     tx_lpi_timer);
	}

	mutex_unlock(&priv->lock);
	netdev_dbg(priv->dev, "Energy-Efficient Ethernet initialized\n");
	return true;
}

/* stmmac_get_tx_hwtstamp - get HW TX timestamps
 * @priv: driver private structure
 * @p : descriptor pointer
 * @skb : the socket buffer
 * Description :
 * This function will read timestamp from the descriptor & pass it to stack.
 * and also perform some sanity checks.
 */
static void stmmac_get_tx_hwtstamp(struct stmmac_priv *priv,
				   struct dma_desc *p, struct sk_buff *skb)
{
	struct skb_shared_hwtstamps shhwtstamp;
	u64 ns = 0;

	if (!priv->hwts_tx_en)
		return;

	/* exit if skb doesn't support hw tstamp */
	if (likely(!skb || !(skb_shinfo(skb)->tx_flags & SKBTX_IN_PROGRESS)))
		return;

	/* check tx tstamp status */
	if (stmmac_get_tx_timestamp_status(priv, p)) {
		/* get the valid tstamp */
		stmmac_get_timestamp(priv, p, priv->adv_ts, &ns);

		memset(&shhwtstamp, 0, sizeof(struct skb_shared_hwtstamps));
		shhwtstamp.hwtstamp = ns_to_ktime(ns);

		netdev_dbg(priv->dev, "get valid TX hw timestamp %llu\n", ns);
		/* pass tstamp to stack */
		skb_tstamp_tx(skb, &shhwtstamp);
	}

	return;
}

/* stmmac_get_rx_hwtstamp - get HW RX timestamps
 * @priv: driver private structure
 * @p : descriptor pointer
 * @np : next descriptor pointer
 * @skb : the socket buffer
 * Description :
 * This function will read received packet's timestamp from the descriptor
 * and pass it to stack. It also perform some sanity checks.
 */
static void stmmac_get_rx_hwtstamp(struct stmmac_priv *priv, struct dma_desc *p,
				   struct dma_desc *np, struct sk_buff *skb)
{
	struct skb_shared_hwtstamps *shhwtstamp = NULL;
	struct dma_desc *desc = p;
	u64 ns = 0;

	if (!priv->hwts_rx_en)
		return;
	/* For GMAC4, the valid timestamp is from CTX next desc. */
	if (priv->plat->has_gmac4 || priv->plat->has_xgmac)
		desc = np;

	/* Check if timestamp is available */
	if (stmmac_get_rx_timestamp_status(priv, p, np, priv->adv_ts)) {
		stmmac_get_timestamp(priv, desc, priv->adv_ts, &ns);
		netdev_dbg(priv->dev, "get valid RX hw timestamp %llu\n", ns);
		shhwtstamp = skb_hwtstamps(skb);
		memset(shhwtstamp, 0, sizeof(struct skb_shared_hwtstamps));
		shhwtstamp->hwtstamp = ns_to_ktime(ns);
	} else  {
		netdev_dbg(priv->dev, "cannot get RX hw timestamp\n");
	}
}

/**
 *  stmmac_hwtstamp_set - control hardware timestamping.
 *  @dev: device pointer.
 *  @ifr: An IOCTL specific structure, that can contain a pointer to
 *  a proprietary structure used to pass information to the driver.
 *  Description:
 *  This function configures the MAC to enable/disable both outgoing(TX)
 *  and incoming(RX) packets time stamping based on user input.
 *  Return Value:
 *  0 on success and an appropriate -ve integer on failure.
 */
static int stmmac_hwtstamp_set(struct net_device *dev, struct ifreq *ifr)
{
	struct stmmac_priv *priv = netdev_priv(dev);
	struct hwtstamp_config config;
	struct timespec64 now;
	u64 temp = 0;
	u32 ptp_v2 = 0;
	u32 tstamp_all = 0;
	u32 ptp_over_ipv4_udp = 0;
	u32 ptp_over_ipv6_udp = 0;
	u32 ptp_over_ethernet = 0;
	u32 snap_type_sel = 0;
	u32 ts_master_en = 0;
	u32 ts_event_en = 0;
	u32 sec_inc = 0;
	u32 value = 0;
	bool xmac;

	xmac = priv->plat->has_gmac4 || priv->plat->has_xgmac;

	if (!(priv->dma_cap.time_stamp || priv->adv_ts)) {
		netdev_alert(priv->dev, "No support for HW time stamping\n");
		priv->hwts_tx_en = 0;
		priv->hwts_rx_en = 0;

		return -EOPNOTSUPP;
	}

	if (copy_from_user(&config, ifr->ifr_data,
			   sizeof(config)))
		return -EFAULT;

	netdev_dbg(priv->dev, "%s config flags:0x%x, tx_type:0x%x, rx_filter:0x%x\n",
		   __func__, config.flags, config.tx_type, config.rx_filter);

	/* reserved for future extensions */
	if (config.flags)
		return -EINVAL;

	if (config.tx_type != HWTSTAMP_TX_OFF &&
	    config.tx_type != HWTSTAMP_TX_ON)
		return -ERANGE;

	if (priv->adv_ts) {
		switch (config.rx_filter) {
		case HWTSTAMP_FILTER_NONE:
			/* time stamp no incoming packet at all */
			config.rx_filter = HWTSTAMP_FILTER_NONE;
			break;

		case HWTSTAMP_FILTER_PTP_V1_L4_EVENT:
			/* PTP v1, UDP, any kind of event packet */
			config.rx_filter = HWTSTAMP_FILTER_PTP_V1_L4_EVENT;
			/* 'xmac' hardware can support Sync, Pdelay_Req and
			 * Pdelay_resp by setting bit14 and bits17/16 to 01
			 * This leaves Delay_Req timestamps out.
			 * Enable all events *and* general purpose message
			 * timestamping
			 */
			snap_type_sel = PTP_TCR_SNAPTYPSEL_1;
			ptp_over_ipv4_udp = PTP_TCR_TSIPV4ENA;
			ptp_over_ipv6_udp = PTP_TCR_TSIPV6ENA;
			break;

		case HWTSTAMP_FILTER_PTP_V1_L4_SYNC:
			/* PTP v1, UDP, Sync packet */
			config.rx_filter = HWTSTAMP_FILTER_PTP_V1_L4_SYNC;
			/* take time stamp for SYNC messages only */
			ts_event_en = PTP_TCR_TSEVNTENA;

			ptp_over_ipv4_udp = PTP_TCR_TSIPV4ENA;
			ptp_over_ipv6_udp = PTP_TCR_TSIPV6ENA;
			break;

		case HWTSTAMP_FILTER_PTP_V1_L4_DELAY_REQ:
			/* PTP v1, UDP, Delay_req packet */
			config.rx_filter = HWTSTAMP_FILTER_PTP_V1_L4_DELAY_REQ;
			/* take time stamp for Delay_Req messages only */
			ts_master_en = PTP_TCR_TSMSTRENA;
			ts_event_en = PTP_TCR_TSEVNTENA;

			ptp_over_ipv4_udp = PTP_TCR_TSIPV4ENA;
			ptp_over_ipv6_udp = PTP_TCR_TSIPV6ENA;
			break;

		case HWTSTAMP_FILTER_PTP_V2_L4_EVENT:
			/* PTP v2, UDP, any kind of event packet */
			config.rx_filter = HWTSTAMP_FILTER_PTP_V2_L4_EVENT;
			ptp_v2 = PTP_TCR_TSVER2ENA;
			/* take time stamp for all event messages */
			snap_type_sel = PTP_TCR_SNAPTYPSEL_1;

			ptp_over_ipv4_udp = PTP_TCR_TSIPV4ENA;
			ptp_over_ipv6_udp = PTP_TCR_TSIPV6ENA;
			break;

		case HWTSTAMP_FILTER_PTP_V2_L4_SYNC:
			/* PTP v2, UDP, Sync packet */
			config.rx_filter = HWTSTAMP_FILTER_PTP_V2_L4_SYNC;
			ptp_v2 = PTP_TCR_TSVER2ENA;
			/* take time stamp for SYNC messages only */
			ts_event_en = PTP_TCR_TSEVNTENA;

			ptp_over_ipv4_udp = PTP_TCR_TSIPV4ENA;
			ptp_over_ipv6_udp = PTP_TCR_TSIPV6ENA;
			break;

		case HWTSTAMP_FILTER_PTP_V2_L4_DELAY_REQ:
			/* PTP v2, UDP, Delay_req packet */
			config.rx_filter = HWTSTAMP_FILTER_PTP_V2_L4_DELAY_REQ;
			ptp_v2 = PTP_TCR_TSVER2ENA;
			/* take time stamp for Delay_Req messages only */
			ts_master_en = PTP_TCR_TSMSTRENA;
			ts_event_en = PTP_TCR_TSEVNTENA;

			ptp_over_ipv4_udp = PTP_TCR_TSIPV4ENA;
			ptp_over_ipv6_udp = PTP_TCR_TSIPV6ENA;
			break;

		case HWTSTAMP_FILTER_PTP_V2_EVENT:
			/* PTP v2/802.AS1 any layer, any kind of event packet */
			config.rx_filter = HWTSTAMP_FILTER_PTP_V2_EVENT;
			ptp_v2 = PTP_TCR_TSVER2ENA;
			snap_type_sel = PTP_TCR_SNAPTYPSEL_1;
			ptp_over_ipv4_udp = PTP_TCR_TSIPV4ENA;
			ptp_over_ipv6_udp = PTP_TCR_TSIPV6ENA;
			ptp_over_ethernet = PTP_TCR_TSIPENA;
			break;

		case HWTSTAMP_FILTER_PTP_V2_SYNC:
			/* PTP v2/802.AS1, any layer, Sync packet */
			config.rx_filter = HWTSTAMP_FILTER_PTP_V2_SYNC;
			ptp_v2 = PTP_TCR_TSVER2ENA;
			/* take time stamp for SYNC messages only */
			ts_event_en = PTP_TCR_TSEVNTENA;

			ptp_over_ipv4_udp = PTP_TCR_TSIPV4ENA;
			ptp_over_ipv6_udp = PTP_TCR_TSIPV6ENA;
			ptp_over_ethernet = PTP_TCR_TSIPENA;
			break;

		case HWTSTAMP_FILTER_PTP_V2_DELAY_REQ:
			/* PTP v2/802.AS1, any layer, Delay_req packet */
			config.rx_filter = HWTSTAMP_FILTER_PTP_V2_DELAY_REQ;
			ptp_v2 = PTP_TCR_TSVER2ENA;
			/* take time stamp for Delay_Req messages only */
			ts_master_en = PTP_TCR_TSMSTRENA;
			ts_event_en = PTP_TCR_TSEVNTENA;

			ptp_over_ipv4_udp = PTP_TCR_TSIPV4ENA;
			ptp_over_ipv6_udp = PTP_TCR_TSIPV6ENA;
			ptp_over_ethernet = PTP_TCR_TSIPENA;
			break;

		case HWTSTAMP_FILTER_NTP_ALL:
		case HWTSTAMP_FILTER_ALL:
			/* time stamp any incoming packet */
			config.rx_filter = HWTSTAMP_FILTER_ALL;
			tstamp_all = PTP_TCR_TSENALL;
			break;

		default:
			return -ERANGE;
		}
	} else {
		switch (config.rx_filter) {
		case HWTSTAMP_FILTER_NONE:
			config.rx_filter = HWTSTAMP_FILTER_NONE;
			break;
		default:
			/* PTP v1, UDP, any kind of event packet */
			config.rx_filter = HWTSTAMP_FILTER_PTP_V1_L4_EVENT;
			break;
		}
	}
	priv->hwts_rx_en = ((config.rx_filter == HWTSTAMP_FILTER_NONE) ? 0 : 1);
	priv->hwts_tx_en = config.tx_type == HWTSTAMP_TX_ON;

	if (!priv->hwts_tx_en && !priv->hwts_rx_en)
		stmmac_config_hw_tstamping(priv, priv->ptpaddr, 0);
	else {
		value = (PTP_TCR_TSENA | PTP_TCR_TSCFUPDT | PTP_TCR_TSCTRLSSR |
			 tstamp_all | ptp_v2 | ptp_over_ethernet |
			 ptp_over_ipv6_udp | ptp_over_ipv4_udp | ts_event_en |
			 ts_master_en | snap_type_sel);
		stmmac_config_hw_tstamping(priv, priv->ptpaddr, value);

		/* program Sub Second Increment reg */
		stmmac_config_sub_second_increment(priv,
				priv->ptpaddr, priv->plat->clk_ptp_rate,
				xmac, &sec_inc);
		temp = div_u64(1000000000ULL, sec_inc);

		/* Store sub second increment and flags for later use */
		priv->sub_second_inc = sec_inc;
		priv->systime_flags = value;

		/* calculate default added value:
		 * formula is :
		 * addend = (2^32)/freq_div_ratio;
		 * where, freq_div_ratio = 1e9ns/sec_inc
		 */
		temp = (u64)(temp << 32);
		priv->default_addend = div_u64(temp, priv->plat->clk_ptp_rate);
		stmmac_config_addend(priv, priv->ptpaddr, priv->default_addend);

		/* initialize system time */
		ktime_get_real_ts64(&now);

		/* lower 32 bits of tv_sec are safe until y2106 */
		stmmac_init_systime(priv, priv->ptpaddr,
				(u32)now.tv_sec, now.tv_nsec);
	}

	memcpy(&priv->tstamp_config, &config, sizeof(config));

	return copy_to_user(ifr->ifr_data, &config,
			    sizeof(config)) ? -EFAULT : 0;
}

/**
 *  stmmac_hwtstamp_get - read hardware timestamping.
 *  @dev: device pointer.
 *  @ifr: An IOCTL specific structure, that can contain a pointer to
 *  a proprietary structure used to pass information to the driver.
 *  Description:
 *  This function obtain the current hardware timestamping settings
    as requested.
 */
static int stmmac_hwtstamp_get(struct net_device *dev, struct ifreq *ifr)
{
	struct stmmac_priv *priv = netdev_priv(dev);
	struct hwtstamp_config *config = &priv->tstamp_config;

	if (!(priv->dma_cap.time_stamp || priv->dma_cap.atime_stamp))
		return -EOPNOTSUPP;

	return copy_to_user(ifr->ifr_data, config,
			    sizeof(*config)) ? -EFAULT : 0;
}

/**
 * stmmac_init_ptp - init PTP
 * @priv: driver private structure
 * Description: this is to verify if the HW supports the PTPv1 or PTPv2.
 * This is done by looking at the HW cap. register.
 * This function also registers the ptp driver.
 */
static int stmmac_init_ptp(struct stmmac_priv *priv)
{
	bool xmac = priv->plat->has_gmac4 || priv->plat->has_xgmac;

	if (!(priv->dma_cap.time_stamp || priv->dma_cap.atime_stamp))
		return -EOPNOTSUPP;

	priv->adv_ts = 0;
	/* Check if adv_ts can be enabled for dwmac 4.x / xgmac core */
	if (xmac && priv->dma_cap.atime_stamp)
		priv->adv_ts = 1;
	/* Dwmac 3.x core with extend_desc can support adv_ts */
	else if (priv->extend_desc && priv->dma_cap.atime_stamp)
		priv->adv_ts = 1;

	if (priv->dma_cap.time_stamp)
		netdev_info(priv->dev, "IEEE 1588-2002 Timestamp supported\n");

	if (priv->adv_ts)
		netdev_info(priv->dev,
			    "IEEE 1588-2008 Advanced Timestamp supported\n");

	priv->hwts_tx_en = 0;
	priv->hwts_rx_en = 0;

	stmmac_ptp_register(priv);

	return 0;
}

static void stmmac_release_ptp(struct stmmac_priv *priv)
{
	if (priv->plat->clk_ptp_ref)
		clk_disable_unprepare(priv->plat->clk_ptp_ref);
	stmmac_ptp_unregister(priv);
}

/**
 *  stmmac_mac_flow_ctrl - Configure flow control in all queues
 *  @priv: driver private structure
 *  Description: It is used for configuring the flow control in all queues
 */
static void stmmac_mac_flow_ctrl(struct stmmac_priv *priv, u32 duplex)
{
	u32 tx_cnt = priv->plat->tx_queues_to_use;

	stmmac_flow_ctrl(priv, priv->hw, duplex, priv->flow_ctrl,
			priv->pause, tx_cnt);
}

static void stmmac_validate(struct phylink_config *config,
			    unsigned long *supported,
			    struct phylink_link_state *state)
{
	struct stmmac_priv *priv = netdev_priv(to_net_dev(config->dev));
	__ETHTOOL_DECLARE_LINK_MODE_MASK(mac_supported) = { 0, };
	__ETHTOOL_DECLARE_LINK_MODE_MASK(mask) = { 0, };
	int tx_cnt = priv->plat->tx_queues_to_use;
	int max_speed = priv->plat->max_speed;

	phylink_set(mac_supported, 10baseT_Half);
	phylink_set(mac_supported, 10baseT_Full);
	phylink_set(mac_supported, 100baseT_Half);
	phylink_set(mac_supported, 100baseT_Full);
<<<<<<< HEAD
=======
	phylink_set(mac_supported, 1000baseT_Half);
	phylink_set(mac_supported, 1000baseT_Full);
	phylink_set(mac_supported, 1000baseKX_Full);
>>>>>>> bb831786

	phylink_set(mac_supported, Autoneg);
	phylink_set(mac_supported, Pause);
	phylink_set(mac_supported, Asym_Pause);
	phylink_set_port_modes(mac_supported);

<<<<<<< HEAD
	if (priv->plat->has_gmac ||
	    priv->plat->has_gmac4 ||
	    priv->plat->has_xgmac) {
		phylink_set(mac_supported, 1000baseT_Half);
		phylink_set(mac_supported, 1000baseT_Full);
		phylink_set(mac_supported, 1000baseKX_Full);
	}

=======
>>>>>>> bb831786
	/* Cut down 1G if asked to */
	if ((max_speed > 0) && (max_speed < 1000)) {
		phylink_set(mask, 1000baseT_Full);
		phylink_set(mask, 1000baseX_Full);
	} else if (priv->plat->has_xgmac) {
		phylink_set(mac_supported, 2500baseT_Full);
		phylink_set(mac_supported, 5000baseT_Full);
		phylink_set(mac_supported, 10000baseSR_Full);
		phylink_set(mac_supported, 10000baseLR_Full);
		phylink_set(mac_supported, 10000baseER_Full);
		phylink_set(mac_supported, 10000baseLRM_Full);
		phylink_set(mac_supported, 10000baseT_Full);
		phylink_set(mac_supported, 10000baseKX4_Full);
		phylink_set(mac_supported, 10000baseKR_Full);
	}

	/* Half-Duplex can only work with single queue */
	if (tx_cnt > 1) {
		phylink_set(mask, 10baseT_Half);
		phylink_set(mask, 100baseT_Half);
		phylink_set(mask, 1000baseT_Half);
	}

	bitmap_and(supported, supported, mac_supported,
		   __ETHTOOL_LINK_MODE_MASK_NBITS);
	bitmap_andnot(supported, supported, mask,
		      __ETHTOOL_LINK_MODE_MASK_NBITS);
	bitmap_and(state->advertising, state->advertising, mac_supported,
		   __ETHTOOL_LINK_MODE_MASK_NBITS);
	bitmap_andnot(state->advertising, state->advertising, mask,
		      __ETHTOOL_LINK_MODE_MASK_NBITS);
}

static int stmmac_mac_link_state(struct phylink_config *config,
				 struct phylink_link_state *state)
{
	return -EOPNOTSUPP;
}

static void stmmac_mac_config(struct phylink_config *config, unsigned int mode,
			      const struct phylink_link_state *state)
{
	struct stmmac_priv *priv = netdev_priv(to_net_dev(config->dev));
	u32 ctrl;

	ctrl = readl(priv->ioaddr + MAC_CTRL_REG);
	ctrl &= ~priv->hw->link.speed_mask;

	if (state->interface == PHY_INTERFACE_MODE_USXGMII) {
		switch (state->speed) {
		case SPEED_10000:
			ctrl |= priv->hw->link.xgmii.speed10000;
			break;
		case SPEED_5000:
			ctrl |= priv->hw->link.xgmii.speed5000;
			break;
		case SPEED_2500:
			ctrl |= priv->hw->link.xgmii.speed2500;
			break;
		default:
			return;
		}
	} else {
		switch (state->speed) {
		case SPEED_2500:
			ctrl |= priv->hw->link.speed2500;
			break;
		case SPEED_1000:
			ctrl |= priv->hw->link.speed1000;
			break;
		case SPEED_100:
			ctrl |= priv->hw->link.speed100;
			break;
		case SPEED_10:
			ctrl |= priv->hw->link.speed10;
			break;
		default:
			return;
		}
	}

	priv->speed = state->speed;

	if (priv->plat->fix_mac_speed)
		priv->plat->fix_mac_speed(priv->plat->bsp_priv, state->speed);

	if (!state->duplex)
		ctrl &= ~priv->hw->link.duplex;
	else
		ctrl |= priv->hw->link.duplex;

	/* Flow Control operation */
	if (state->pause)
		stmmac_mac_flow_ctrl(priv, state->duplex);

	writel(ctrl, priv->ioaddr + MAC_CTRL_REG);
}

static void stmmac_mac_an_restart(struct phylink_config *config)
{
	/* Not Supported */
}

static void stmmac_mac_link_down(struct phylink_config *config,
				 unsigned int mode, phy_interface_t interface)
{
	struct stmmac_priv *priv = netdev_priv(to_net_dev(config->dev));

	stmmac_mac_set(priv, priv->ioaddr, false);
	priv->eee_active = false;
	stmmac_eee_init(priv);
	stmmac_set_eee_pls(priv, priv->hw, false);
}

static void stmmac_mac_link_up(struct phylink_config *config,
			       unsigned int mode, phy_interface_t interface,
			       struct phy_device *phy)
{
	struct stmmac_priv *priv = netdev_priv(to_net_dev(config->dev));

	stmmac_mac_set(priv, priv->ioaddr, true);
	if (phy && priv->dma_cap.eee) {
		priv->eee_active = phy_init_eee(phy, 1) >= 0;
		priv->eee_enabled = stmmac_eee_init(priv);
		stmmac_set_eee_pls(priv, priv->hw, true);
	}
}

static const struct phylink_mac_ops stmmac_phylink_mac_ops = {
	.validate = stmmac_validate,
	.mac_link_state = stmmac_mac_link_state,
	.mac_config = stmmac_mac_config,
	.mac_an_restart = stmmac_mac_an_restart,
	.mac_link_down = stmmac_mac_link_down,
	.mac_link_up = stmmac_mac_link_up,
};

/**
 * stmmac_check_pcs_mode - verify if RGMII/SGMII is supported
 * @priv: driver private structure
 * Description: this is to verify if the HW supports the PCS.
 * Physical Coding Sublayer (PCS) interface that can be used when the MAC is
 * configured for the TBI, RTBI, or SGMII PHY interface.
 */
static void stmmac_check_pcs_mode(struct stmmac_priv *priv)
{
	int interface = priv->plat->interface;

	if (priv->dma_cap.pcs) {
		if ((interface == PHY_INTERFACE_MODE_RGMII) ||
		    (interface == PHY_INTERFACE_MODE_RGMII_ID) ||
		    (interface == PHY_INTERFACE_MODE_RGMII_RXID) ||
		    (interface == PHY_INTERFACE_MODE_RGMII_TXID)) {
			netdev_dbg(priv->dev, "PCS RGMII support enabled\n");
			priv->hw->pcs = STMMAC_PCS_RGMII;
		} else if (interface == PHY_INTERFACE_MODE_SGMII) {
			netdev_dbg(priv->dev, "PCS SGMII support enabled\n");
			priv->hw->pcs = STMMAC_PCS_SGMII;
		}
	}
}

/**
 * stmmac_init_phy - PHY initialization
 * @dev: net device structure
 * Description: it initializes the driver's PHY state, and attaches the PHY
 * to the mac driver.
 *  Return value:
 *  0 on success
 */
static int stmmac_init_phy(struct net_device *dev)
{
	struct stmmac_priv *priv = netdev_priv(dev);
	struct device_node *node;
	int ret;

	node = priv->plat->phylink_node;

	if (node)
		ret = phylink_of_phy_connect(priv->phylink, node, 0);

	/* Some DT bindings do not set-up the PHY handle. Let's try to
	 * manually parse it
	 */
	if (!node || ret) {
		int addr = priv->plat->phy_addr;
		struct phy_device *phydev;

		phydev = mdiobus_get_phy(priv->mii, addr);
		if (!phydev) {
			netdev_err(priv->dev, "no phy at addr %d\n", addr);
			return -ENODEV;
		}

		ret = phylink_connect_phy(priv->phylink, phydev);
	}

	return ret;
}

static int stmmac_phy_setup(struct stmmac_priv *priv)
{
	struct fwnode_handle *fwnode = of_fwnode_handle(priv->plat->phylink_node);
	int mode = priv->plat->interface;
	struct phylink *phylink;

	priv->phylink_config.dev = &priv->dev->dev;
	priv->phylink_config.type = PHYLINK_NETDEV;

	phylink = phylink_create(&priv->phylink_config, fwnode,
				 mode, &stmmac_phylink_mac_ops);
	if (IS_ERR(phylink))
		return PTR_ERR(phylink);

	priv->phylink = phylink;
	return 0;
}

static void stmmac_display_rx_rings(struct stmmac_priv *priv)
{
	u32 rx_cnt = priv->plat->rx_queues_to_use;
	void *head_rx;
	u32 queue;

	/* Display RX rings */
	for (queue = 0; queue < rx_cnt; queue++) {
		struct stmmac_rx_queue *rx_q = &priv->rx_queue[queue];

		pr_info("\tRX Queue %u rings\n", queue);

		if (priv->extend_desc)
			head_rx = (void *)rx_q->dma_erx;
		else
			head_rx = (void *)rx_q->dma_rx;

		/* Display RX ring */
		stmmac_display_ring(priv, head_rx, DMA_RX_SIZE, true);
	}
}

static void stmmac_display_tx_rings(struct stmmac_priv *priv)
{
	u32 tx_cnt = priv->plat->tx_queues_to_use;
	void *head_tx;
	u32 queue;

	/* Display TX rings */
	for (queue = 0; queue < tx_cnt; queue++) {
		struct stmmac_tx_queue *tx_q = &priv->tx_queue[queue];

		pr_info("\tTX Queue %d rings\n", queue);

		if (priv->extend_desc)
			head_tx = (void *)tx_q->dma_etx;
		else
			head_tx = (void *)tx_q->dma_tx;

		stmmac_display_ring(priv, head_tx, DMA_TX_SIZE, false);
	}
}

static void stmmac_display_rings(struct stmmac_priv *priv)
{
	/* Display RX ring */
	stmmac_display_rx_rings(priv);

	/* Display TX ring */
	stmmac_display_tx_rings(priv);
}

static int stmmac_set_bfsize(int mtu, int bufsize)
{
	int ret = bufsize;

	if (mtu >= BUF_SIZE_4KiB)
		ret = BUF_SIZE_8KiB;
	else if (mtu >= BUF_SIZE_2KiB)
		ret = BUF_SIZE_4KiB;
	else if (mtu > DEFAULT_BUFSIZE)
		ret = BUF_SIZE_2KiB;
	else
		ret = DEFAULT_BUFSIZE;

	return ret;
}

/**
 * stmmac_clear_rx_descriptors - clear RX descriptors
 * @priv: driver private structure
 * @queue: RX queue index
 * Description: this function is called to clear the RX descriptors
 * in case of both basic and extended descriptors are used.
 */
static void stmmac_clear_rx_descriptors(struct stmmac_priv *priv, u32 queue)
{
	struct stmmac_rx_queue *rx_q = &priv->rx_queue[queue];
	int i;

	/* Clear the RX descriptors */
	for (i = 0; i < DMA_RX_SIZE; i++)
		if (priv->extend_desc)
			stmmac_init_rx_desc(priv, &rx_q->dma_erx[i].basic,
					priv->use_riwt, priv->mode,
					(i == DMA_RX_SIZE - 1),
					priv->dma_buf_sz);
		else
			stmmac_init_rx_desc(priv, &rx_q->dma_rx[i],
					priv->use_riwt, priv->mode,
					(i == DMA_RX_SIZE - 1),
					priv->dma_buf_sz);
}

/**
 * stmmac_clear_tx_descriptors - clear tx descriptors
 * @priv: driver private structure
 * @queue: TX queue index.
 * Description: this function is called to clear the TX descriptors
 * in case of both basic and extended descriptors are used.
 */
static void stmmac_clear_tx_descriptors(struct stmmac_priv *priv, u32 queue)
{
	struct stmmac_tx_queue *tx_q = &priv->tx_queue[queue];
	int i;

	/* Clear the TX descriptors */
	for (i = 0; i < DMA_TX_SIZE; i++)
		if (priv->extend_desc)
			stmmac_init_tx_desc(priv, &tx_q->dma_etx[i].basic,
					priv->mode, (i == DMA_TX_SIZE - 1));
		else
			stmmac_init_tx_desc(priv, &tx_q->dma_tx[i],
					priv->mode, (i == DMA_TX_SIZE - 1));
}

/**
 * stmmac_clear_descriptors - clear descriptors
 * @priv: driver private structure
 * Description: this function is called to clear the TX and RX descriptors
 * in case of both basic and extended descriptors are used.
 */
static void stmmac_clear_descriptors(struct stmmac_priv *priv)
{
	u32 rx_queue_cnt = priv->plat->rx_queues_to_use;
	u32 tx_queue_cnt = priv->plat->tx_queues_to_use;
	u32 queue;

	/* Clear the RX descriptors */
	for (queue = 0; queue < rx_queue_cnt; queue++)
		stmmac_clear_rx_descriptors(priv, queue);

	/* Clear the TX descriptors */
	for (queue = 0; queue < tx_queue_cnt; queue++)
		stmmac_clear_tx_descriptors(priv, queue);
}

/**
 * stmmac_init_rx_buffers - init the RX descriptor buffer.
 * @priv: driver private structure
 * @p: descriptor pointer
 * @i: descriptor index
 * @flags: gfp flag
 * @queue: RX queue index
 * Description: this function is called to allocate a receive buffer, perform
 * the DMA mapping and init the descriptor.
 */
static int stmmac_init_rx_buffers(struct stmmac_priv *priv, struct dma_desc *p,
				  int i, gfp_t flags, u32 queue)
{
	struct stmmac_rx_queue *rx_q = &priv->rx_queue[queue];
	struct stmmac_rx_buffer *buf = &rx_q->buf_pool[i];

	buf->page = page_pool_dev_alloc_pages(rx_q->page_pool);
	if (!buf->page)
		return -ENOMEM;

	buf->addr = page_pool_get_dma_addr(buf->page);
	stmmac_set_desc_addr(priv, p, buf->addr);
	if (priv->dma_buf_sz == BUF_SIZE_16KiB)
		stmmac_init_desc3(priv, p);

	return 0;
}

/**
 * stmmac_free_rx_buffer - free RX dma buffers
 * @priv: private structure
 * @queue: RX queue index
 * @i: buffer index.
 */
static void stmmac_free_rx_buffer(struct stmmac_priv *priv, u32 queue, int i)
{
	struct stmmac_rx_queue *rx_q = &priv->rx_queue[queue];
	struct stmmac_rx_buffer *buf = &rx_q->buf_pool[i];

	if (buf->page)
		page_pool_put_page(rx_q->page_pool, buf->page, false);
	buf->page = NULL;
}

/**
 * stmmac_free_tx_buffer - free RX dma buffers
 * @priv: private structure
 * @queue: RX queue index
 * @i: buffer index.
 */
static void stmmac_free_tx_buffer(struct stmmac_priv *priv, u32 queue, int i)
{
	struct stmmac_tx_queue *tx_q = &priv->tx_queue[queue];

	if (tx_q->tx_skbuff_dma[i].buf) {
		if (tx_q->tx_skbuff_dma[i].map_as_page)
			dma_unmap_page(priv->device,
				       tx_q->tx_skbuff_dma[i].buf,
				       tx_q->tx_skbuff_dma[i].len,
				       DMA_TO_DEVICE);
		else
			dma_unmap_single(priv->device,
					 tx_q->tx_skbuff_dma[i].buf,
					 tx_q->tx_skbuff_dma[i].len,
					 DMA_TO_DEVICE);
	}

	if (tx_q->tx_skbuff[i]) {
		dev_kfree_skb_any(tx_q->tx_skbuff[i]);
		tx_q->tx_skbuff[i] = NULL;
		tx_q->tx_skbuff_dma[i].buf = 0;
		tx_q->tx_skbuff_dma[i].map_as_page = false;
	}
}

/**
 * init_dma_rx_desc_rings - init the RX descriptor rings
 * @dev: net device structure
 * @flags: gfp flag.
 * Description: this function initializes the DMA RX descriptors
 * and allocates the socket buffers. It supports the chained and ring
 * modes.
 */
static int init_dma_rx_desc_rings(struct net_device *dev, gfp_t flags)
{
	struct stmmac_priv *priv = netdev_priv(dev);
	u32 rx_count = priv->plat->rx_queues_to_use;
	int ret = -ENOMEM;
	int bfsize = 0;
	int queue;
	int i;

	bfsize = stmmac_set_16kib_bfsize(priv, dev->mtu);
	if (bfsize < 0)
		bfsize = 0;

	if (bfsize < BUF_SIZE_16KiB)
		bfsize = stmmac_set_bfsize(dev->mtu, priv->dma_buf_sz);

	priv->dma_buf_sz = bfsize;

	/* RX INITIALIZATION */
	netif_dbg(priv, probe, priv->dev,
		  "SKB addresses:\nskb\t\tskb data\tdma data\n");

	for (queue = 0; queue < rx_count; queue++) {
		struct stmmac_rx_queue *rx_q = &priv->rx_queue[queue];

		netif_dbg(priv, probe, priv->dev,
			  "(%s) dma_rx_phy=0x%08x\n", __func__,
			  (u32)rx_q->dma_rx_phy);

		stmmac_clear_rx_descriptors(priv, queue);

		for (i = 0; i < DMA_RX_SIZE; i++) {
			struct dma_desc *p;

			if (priv->extend_desc)
				p = &((rx_q->dma_erx + i)->basic);
			else
				p = rx_q->dma_rx + i;

			ret = stmmac_init_rx_buffers(priv, p, i, flags,
						     queue);
			if (ret)
				goto err_init_rx_buffers;
		}

		rx_q->cur_rx = 0;
		rx_q->dirty_rx = (unsigned int)(i - DMA_RX_SIZE);

		/* Setup the chained descriptor addresses */
		if (priv->mode == STMMAC_CHAIN_MODE) {
			if (priv->extend_desc)
				stmmac_mode_init(priv, rx_q->dma_erx,
						rx_q->dma_rx_phy, DMA_RX_SIZE, 1);
			else
				stmmac_mode_init(priv, rx_q->dma_rx,
						rx_q->dma_rx_phy, DMA_RX_SIZE, 0);
		}
	}

	buf_sz = bfsize;

	return 0;

err_init_rx_buffers:
	while (queue >= 0) {
		while (--i >= 0)
			stmmac_free_rx_buffer(priv, queue, i);

		if (queue == 0)
			break;

		i = DMA_RX_SIZE;
		queue--;
	}

	return ret;
}

/**
 * init_dma_tx_desc_rings - init the TX descriptor rings
 * @dev: net device structure.
 * Description: this function initializes the DMA TX descriptors
 * and allocates the socket buffers. It supports the chained and ring
 * modes.
 */
static int init_dma_tx_desc_rings(struct net_device *dev)
{
	struct stmmac_priv *priv = netdev_priv(dev);
	u32 tx_queue_cnt = priv->plat->tx_queues_to_use;
	u32 queue;
	int i;

	for (queue = 0; queue < tx_queue_cnt; queue++) {
		struct stmmac_tx_queue *tx_q = &priv->tx_queue[queue];

		netif_dbg(priv, probe, priv->dev,
			  "(%s) dma_tx_phy=0x%08x\n", __func__,
			 (u32)tx_q->dma_tx_phy);

		/* Setup the chained descriptor addresses */
		if (priv->mode == STMMAC_CHAIN_MODE) {
			if (priv->extend_desc)
				stmmac_mode_init(priv, tx_q->dma_etx,
						tx_q->dma_tx_phy, DMA_TX_SIZE, 1);
			else
				stmmac_mode_init(priv, tx_q->dma_tx,
						tx_q->dma_tx_phy, DMA_TX_SIZE, 0);
		}

		for (i = 0; i < DMA_TX_SIZE; i++) {
			struct dma_desc *p;
			if (priv->extend_desc)
				p = &((tx_q->dma_etx + i)->basic);
			else
				p = tx_q->dma_tx + i;

			stmmac_clear_desc(priv, p);

			tx_q->tx_skbuff_dma[i].buf = 0;
			tx_q->tx_skbuff_dma[i].map_as_page = false;
			tx_q->tx_skbuff_dma[i].len = 0;
			tx_q->tx_skbuff_dma[i].last_segment = false;
			tx_q->tx_skbuff[i] = NULL;
		}

		tx_q->dirty_tx = 0;
		tx_q->cur_tx = 0;
		tx_q->mss = 0;

		netdev_tx_reset_queue(netdev_get_tx_queue(priv->dev, queue));
	}

	return 0;
}

/**
 * init_dma_desc_rings - init the RX/TX descriptor rings
 * @dev: net device structure
 * @flags: gfp flag.
 * Description: this function initializes the DMA RX/TX descriptors
 * and allocates the socket buffers. It supports the chained and ring
 * modes.
 */
static int init_dma_desc_rings(struct net_device *dev, gfp_t flags)
{
	struct stmmac_priv *priv = netdev_priv(dev);
	int ret;

	ret = init_dma_rx_desc_rings(dev, flags);
	if (ret)
		return ret;

	ret = init_dma_tx_desc_rings(dev);

	stmmac_clear_descriptors(priv);

	if (netif_msg_hw(priv))
		stmmac_display_rings(priv);

	return ret;
}

/**
 * dma_free_rx_skbufs - free RX dma buffers
 * @priv: private structure
 * @queue: RX queue index
 */
static void dma_free_rx_skbufs(struct stmmac_priv *priv, u32 queue)
{
	int i;

	for (i = 0; i < DMA_RX_SIZE; i++)
		stmmac_free_rx_buffer(priv, queue, i);
}

/**
 * dma_free_tx_skbufs - free TX dma buffers
 * @priv: private structure
 * @queue: TX queue index
 */
static void dma_free_tx_skbufs(struct stmmac_priv *priv, u32 queue)
{
	int i;

	for (i = 0; i < DMA_TX_SIZE; i++)
		stmmac_free_tx_buffer(priv, queue, i);
}

/**
 * free_dma_rx_desc_resources - free RX dma desc resources
 * @priv: private structure
 */
static void free_dma_rx_desc_resources(struct stmmac_priv *priv)
{
	u32 rx_count = priv->plat->rx_queues_to_use;
	u32 queue;

	/* Free RX queue resources */
	for (queue = 0; queue < rx_count; queue++) {
		struct stmmac_rx_queue *rx_q = &priv->rx_queue[queue];

		/* Release the DMA RX socket buffers */
		dma_free_rx_skbufs(priv, queue);

		/* Free DMA regions of consistent memory previously allocated */
		if (!priv->extend_desc)
			dma_free_coherent(priv->device,
					  DMA_RX_SIZE * sizeof(struct dma_desc),
					  rx_q->dma_rx, rx_q->dma_rx_phy);
		else
			dma_free_coherent(priv->device, DMA_RX_SIZE *
					  sizeof(struct dma_extended_desc),
					  rx_q->dma_erx, rx_q->dma_rx_phy);

		kfree(rx_q->buf_pool);
		if (rx_q->page_pool) {
			page_pool_request_shutdown(rx_q->page_pool);
			page_pool_destroy(rx_q->page_pool);
		}
	}
}

/**
 * free_dma_tx_desc_resources - free TX dma desc resources
 * @priv: private structure
 */
static void free_dma_tx_desc_resources(struct stmmac_priv *priv)
{
	u32 tx_count = priv->plat->tx_queues_to_use;
	u32 queue;

	/* Free TX queue resources */
	for (queue = 0; queue < tx_count; queue++) {
		struct stmmac_tx_queue *tx_q = &priv->tx_queue[queue];

		/* Release the DMA TX socket buffers */
		dma_free_tx_skbufs(priv, queue);

		/* Free DMA regions of consistent memory previously allocated */
		if (!priv->extend_desc)
			dma_free_coherent(priv->device,
					  DMA_TX_SIZE * sizeof(struct dma_desc),
					  tx_q->dma_tx, tx_q->dma_tx_phy);
		else
			dma_free_coherent(priv->device, DMA_TX_SIZE *
					  sizeof(struct dma_extended_desc),
					  tx_q->dma_etx, tx_q->dma_tx_phy);

		kfree(tx_q->tx_skbuff_dma);
		kfree(tx_q->tx_skbuff);
	}
}

/**
 * alloc_dma_rx_desc_resources - alloc RX resources.
 * @priv: private structure
 * Description: according to which descriptor can be used (extend or basic)
 * this function allocates the resources for TX and RX paths. In case of
 * reception, for example, it pre-allocated the RX socket buffer in order to
 * allow zero-copy mechanism.
 */
static int alloc_dma_rx_desc_resources(struct stmmac_priv *priv)
{
	u32 rx_count = priv->plat->rx_queues_to_use;
	int ret = -ENOMEM;
	u32 queue;

	/* RX queues buffers and DMA */
	for (queue = 0; queue < rx_count; queue++) {
		struct stmmac_rx_queue *rx_q = &priv->rx_queue[queue];
		struct page_pool_params pp_params = { 0 };

		rx_q->queue_index = queue;
		rx_q->priv_data = priv;

		pp_params.flags = PP_FLAG_DMA_MAP;
		pp_params.pool_size = DMA_RX_SIZE;
		pp_params.order = DIV_ROUND_UP(priv->dma_buf_sz, PAGE_SIZE);
		pp_params.nid = dev_to_node(priv->device);
		pp_params.dev = priv->device;
		pp_params.dma_dir = DMA_FROM_DEVICE;

		rx_q->page_pool = page_pool_create(&pp_params);
		if (IS_ERR(rx_q->page_pool)) {
			ret = PTR_ERR(rx_q->page_pool);
			rx_q->page_pool = NULL;
			goto err_dma;
		}

<<<<<<< HEAD
		rx_q->buf_pool = kmalloc_array(DMA_RX_SIZE,
					       sizeof(*rx_q->buf_pool),
					       GFP_KERNEL);
=======
		rx_q->buf_pool = kcalloc(DMA_RX_SIZE, sizeof(*rx_q->buf_pool),
					 GFP_KERNEL);
>>>>>>> bb831786
		if (!rx_q->buf_pool)
			goto err_dma;

		if (priv->extend_desc) {
			rx_q->dma_erx = dma_alloc_coherent(priv->device,
							   DMA_RX_SIZE * sizeof(struct dma_extended_desc),
							   &rx_q->dma_rx_phy,
							   GFP_KERNEL);
			if (!rx_q->dma_erx)
				goto err_dma;

		} else {
			rx_q->dma_rx = dma_alloc_coherent(priv->device,
							  DMA_RX_SIZE * sizeof(struct dma_desc),
							  &rx_q->dma_rx_phy,
							  GFP_KERNEL);
			if (!rx_q->dma_rx)
				goto err_dma;
		}
	}

	return 0;

err_dma:
	free_dma_rx_desc_resources(priv);

	return ret;
}

/**
 * alloc_dma_tx_desc_resources - alloc TX resources.
 * @priv: private structure
 * Description: according to which descriptor can be used (extend or basic)
 * this function allocates the resources for TX and RX paths. In case of
 * reception, for example, it pre-allocated the RX socket buffer in order to
 * allow zero-copy mechanism.
 */
static int alloc_dma_tx_desc_resources(struct stmmac_priv *priv)
{
	u32 tx_count = priv->plat->tx_queues_to_use;
	int ret = -ENOMEM;
	u32 queue;

	/* TX queues buffers and DMA */
	for (queue = 0; queue < tx_count; queue++) {
		struct stmmac_tx_queue *tx_q = &priv->tx_queue[queue];

		tx_q->queue_index = queue;
		tx_q->priv_data = priv;

		tx_q->tx_skbuff_dma = kcalloc(DMA_TX_SIZE,
					      sizeof(*tx_q->tx_skbuff_dma),
					      GFP_KERNEL);
		if (!tx_q->tx_skbuff_dma)
			goto err_dma;

		tx_q->tx_skbuff = kcalloc(DMA_TX_SIZE,
					  sizeof(struct sk_buff *),
					  GFP_KERNEL);
		if (!tx_q->tx_skbuff)
			goto err_dma;

		if (priv->extend_desc) {
			tx_q->dma_etx = dma_alloc_coherent(priv->device,
							   DMA_TX_SIZE * sizeof(struct dma_extended_desc),
							   &tx_q->dma_tx_phy,
							   GFP_KERNEL);
			if (!tx_q->dma_etx)
				goto err_dma;
		} else {
			tx_q->dma_tx = dma_alloc_coherent(priv->device,
							  DMA_TX_SIZE * sizeof(struct dma_desc),
							  &tx_q->dma_tx_phy,
							  GFP_KERNEL);
			if (!tx_q->dma_tx)
				goto err_dma;
		}
	}

	return 0;

err_dma:
	free_dma_tx_desc_resources(priv);

	return ret;
}

/**
 * alloc_dma_desc_resources - alloc TX/RX resources.
 * @priv: private structure
 * Description: according to which descriptor can be used (extend or basic)
 * this function allocates the resources for TX and RX paths. In case of
 * reception, for example, it pre-allocated the RX socket buffer in order to
 * allow zero-copy mechanism.
 */
static int alloc_dma_desc_resources(struct stmmac_priv *priv)
{
	/* RX Allocation */
	int ret = alloc_dma_rx_desc_resources(priv);

	if (ret)
		return ret;

	ret = alloc_dma_tx_desc_resources(priv);

	return ret;
}

/**
 * free_dma_desc_resources - free dma desc resources
 * @priv: private structure
 */
static void free_dma_desc_resources(struct stmmac_priv *priv)
{
	/* Release the DMA RX socket buffers */
	free_dma_rx_desc_resources(priv);

	/* Release the DMA TX socket buffers */
	free_dma_tx_desc_resources(priv);
}

/**
 *  stmmac_mac_enable_rx_queues - Enable MAC rx queues
 *  @priv: driver private structure
 *  Description: It is used for enabling the rx queues in the MAC
 */
static void stmmac_mac_enable_rx_queues(struct stmmac_priv *priv)
{
	u32 rx_queues_count = priv->plat->rx_queues_to_use;
	int queue;
	u8 mode;

	for (queue = 0; queue < rx_queues_count; queue++) {
		mode = priv->plat->rx_queues_cfg[queue].mode_to_use;
		stmmac_rx_queue_enable(priv, priv->hw, mode, queue);
	}
}

/**
 * stmmac_start_rx_dma - start RX DMA channel
 * @priv: driver private structure
 * @chan: RX channel index
 * Description:
 * This starts a RX DMA channel
 */
static void stmmac_start_rx_dma(struct stmmac_priv *priv, u32 chan)
{
	netdev_dbg(priv->dev, "DMA RX processes started in channel %d\n", chan);
	stmmac_start_rx(priv, priv->ioaddr, chan);
}

/**
 * stmmac_start_tx_dma - start TX DMA channel
 * @priv: driver private structure
 * @chan: TX channel index
 * Description:
 * This starts a TX DMA channel
 */
static void stmmac_start_tx_dma(struct stmmac_priv *priv, u32 chan)
{
	netdev_dbg(priv->dev, "DMA TX processes started in channel %d\n", chan);
	stmmac_start_tx(priv, priv->ioaddr, chan);
}

/**
 * stmmac_stop_rx_dma - stop RX DMA channel
 * @priv: driver private structure
 * @chan: RX channel index
 * Description:
 * This stops a RX DMA channel
 */
static void stmmac_stop_rx_dma(struct stmmac_priv *priv, u32 chan)
{
	netdev_dbg(priv->dev, "DMA RX processes stopped in channel %d\n", chan);
	stmmac_stop_rx(priv, priv->ioaddr, chan);
}

/**
 * stmmac_stop_tx_dma - stop TX DMA channel
 * @priv: driver private structure
 * @chan: TX channel index
 * Description:
 * This stops a TX DMA channel
 */
static void stmmac_stop_tx_dma(struct stmmac_priv *priv, u32 chan)
{
	netdev_dbg(priv->dev, "DMA TX processes stopped in channel %d\n", chan);
	stmmac_stop_tx(priv, priv->ioaddr, chan);
}

/**
 * stmmac_start_all_dma - start all RX and TX DMA channels
 * @priv: driver private structure
 * Description:
 * This starts all the RX and TX DMA channels
 */
static void stmmac_start_all_dma(struct stmmac_priv *priv)
{
	u32 rx_channels_count = priv->plat->rx_queues_to_use;
	u32 tx_channels_count = priv->plat->tx_queues_to_use;
	u32 chan = 0;

	for (chan = 0; chan < rx_channels_count; chan++)
		stmmac_start_rx_dma(priv, chan);

	for (chan = 0; chan < tx_channels_count; chan++)
		stmmac_start_tx_dma(priv, chan);
}

/**
 * stmmac_stop_all_dma - stop all RX and TX DMA channels
 * @priv: driver private structure
 * Description:
 * This stops the RX and TX DMA channels
 */
static void stmmac_stop_all_dma(struct stmmac_priv *priv)
{
	u32 rx_channels_count = priv->plat->rx_queues_to_use;
	u32 tx_channels_count = priv->plat->tx_queues_to_use;
	u32 chan = 0;

	for (chan = 0; chan < rx_channels_count; chan++)
		stmmac_stop_rx_dma(priv, chan);

	for (chan = 0; chan < tx_channels_count; chan++)
		stmmac_stop_tx_dma(priv, chan);
}

/**
 *  stmmac_dma_operation_mode - HW DMA operation mode
 *  @priv: driver private structure
 *  Description: it is used for configuring the DMA operation mode register in
 *  order to program the tx/rx DMA thresholds or Store-And-Forward mode.
 */
static void stmmac_dma_operation_mode(struct stmmac_priv *priv)
{
	u32 rx_channels_count = priv->plat->rx_queues_to_use;
	u32 tx_channels_count = priv->plat->tx_queues_to_use;
	int rxfifosz = priv->plat->rx_fifo_size;
	int txfifosz = priv->plat->tx_fifo_size;
	u32 txmode = 0;
	u32 rxmode = 0;
	u32 chan = 0;
	u8 qmode = 0;

	if (rxfifosz == 0)
		rxfifosz = priv->dma_cap.rx_fifo_size;
	if (txfifosz == 0)
		txfifosz = priv->dma_cap.tx_fifo_size;

	/* Adjust for real per queue fifo size */
	rxfifosz /= rx_channels_count;
	txfifosz /= tx_channels_count;

	if (priv->plat->force_thresh_dma_mode) {
		txmode = tc;
		rxmode = tc;
	} else if (priv->plat->force_sf_dma_mode || priv->plat->tx_coe) {
		/*
		 * In case of GMAC, SF mode can be enabled
		 * to perform the TX COE in HW. This depends on:
		 * 1) TX COE if actually supported
		 * 2) There is no bugged Jumbo frame support
		 *    that needs to not insert csum in the TDES.
		 */
		txmode = SF_DMA_MODE;
		rxmode = SF_DMA_MODE;
		priv->xstats.threshold = SF_DMA_MODE;
	} else {
		txmode = tc;
		rxmode = SF_DMA_MODE;
	}

	/* configure all channels */
	for (chan = 0; chan < rx_channels_count; chan++) {
		qmode = priv->plat->rx_queues_cfg[chan].mode_to_use;

		stmmac_dma_rx_mode(priv, priv->ioaddr, rxmode, chan,
				rxfifosz, qmode);
		stmmac_set_dma_bfsize(priv, priv->ioaddr, priv->dma_buf_sz,
				chan);
	}

	for (chan = 0; chan < tx_channels_count; chan++) {
		qmode = priv->plat->tx_queues_cfg[chan].mode_to_use;

		stmmac_dma_tx_mode(priv, priv->ioaddr, txmode, chan,
				txfifosz, qmode);
	}
}

/**
 * stmmac_tx_clean - to manage the transmission completion
 * @priv: driver private structure
 * @queue: TX queue index
 * Description: it reclaims the transmit resources after transmission completes.
 */
static int stmmac_tx_clean(struct stmmac_priv *priv, int budget, u32 queue)
{
	struct stmmac_tx_queue *tx_q = &priv->tx_queue[queue];
	unsigned int bytes_compl = 0, pkts_compl = 0;
	unsigned int entry, count = 0;

	__netif_tx_lock_bh(netdev_get_tx_queue(priv->dev, queue));

	priv->xstats.tx_clean++;

	entry = tx_q->dirty_tx;
	while ((entry != tx_q->cur_tx) && (count < budget)) {
		struct sk_buff *skb = tx_q->tx_skbuff[entry];
		struct dma_desc *p;
		int status;

		if (priv->extend_desc)
			p = (struct dma_desc *)(tx_q->dma_etx + entry);
		else
			p = tx_q->dma_tx + entry;

		status = stmmac_tx_status(priv, &priv->dev->stats,
				&priv->xstats, p, priv->ioaddr);
		/* Check if the descriptor is owned by the DMA */
		if (unlikely(status & tx_dma_own))
			break;

		count++;

		/* Make sure descriptor fields are read after reading
		 * the own bit.
		 */
		dma_rmb();

		/* Just consider the last segment and ...*/
		if (likely(!(status & tx_not_ls))) {
			/* ... verify the status error condition */
			if (unlikely(status & tx_err)) {
				priv->dev->stats.tx_errors++;
			} else {
				priv->dev->stats.tx_packets++;
				priv->xstats.tx_pkt_n++;
			}
			stmmac_get_tx_hwtstamp(priv, p, skb);
		}

		if (likely(tx_q->tx_skbuff_dma[entry].buf)) {
			if (tx_q->tx_skbuff_dma[entry].map_as_page)
				dma_unmap_page(priv->device,
					       tx_q->tx_skbuff_dma[entry].buf,
					       tx_q->tx_skbuff_dma[entry].len,
					       DMA_TO_DEVICE);
			else
				dma_unmap_single(priv->device,
						 tx_q->tx_skbuff_dma[entry].buf,
						 tx_q->tx_skbuff_dma[entry].len,
						 DMA_TO_DEVICE);
			tx_q->tx_skbuff_dma[entry].buf = 0;
			tx_q->tx_skbuff_dma[entry].len = 0;
			tx_q->tx_skbuff_dma[entry].map_as_page = false;
		}

		stmmac_clean_desc3(priv, tx_q, p);

		tx_q->tx_skbuff_dma[entry].last_segment = false;
		tx_q->tx_skbuff_dma[entry].is_jumbo = false;

		if (likely(skb != NULL)) {
			pkts_compl++;
			bytes_compl += skb->len;
			dev_consume_skb_any(skb);
			tx_q->tx_skbuff[entry] = NULL;
		}

		stmmac_release_tx_desc(priv, p, priv->mode);

		entry = STMMAC_GET_ENTRY(entry, DMA_TX_SIZE);
	}
	tx_q->dirty_tx = entry;

	netdev_tx_completed_queue(netdev_get_tx_queue(priv->dev, queue),
				  pkts_compl, bytes_compl);

	if (unlikely(netif_tx_queue_stopped(netdev_get_tx_queue(priv->dev,
								queue))) &&
	    stmmac_tx_avail(priv, queue) > STMMAC_TX_THRESH) {

		netif_dbg(priv, tx_done, priv->dev,
			  "%s: restart transmit\n", __func__);
		netif_tx_wake_queue(netdev_get_tx_queue(priv->dev, queue));
	}

	if ((priv->eee_enabled) && (!priv->tx_path_in_lpi_mode)) {
		stmmac_enable_eee_mode(priv);
		mod_timer(&priv->eee_ctrl_timer, STMMAC_LPI_T(eee_timer));
	}

	/* We still have pending packets, let's call for a new scheduling */
	if (tx_q->dirty_tx != tx_q->cur_tx)
		mod_timer(&tx_q->txtimer, STMMAC_COAL_TIMER(10));

	__netif_tx_unlock_bh(netdev_get_tx_queue(priv->dev, queue));

	return count;
}

/**
 * stmmac_tx_err - to manage the tx error
 * @priv: driver private structure
 * @chan: channel index
 * Description: it cleans the descriptors and restarts the transmission
 * in case of transmission errors.
 */
static void stmmac_tx_err(struct stmmac_priv *priv, u32 chan)
{
	struct stmmac_tx_queue *tx_q = &priv->tx_queue[chan];
	int i;

	netif_tx_stop_queue(netdev_get_tx_queue(priv->dev, chan));

	stmmac_stop_tx_dma(priv, chan);
	dma_free_tx_skbufs(priv, chan);
	for (i = 0; i < DMA_TX_SIZE; i++)
		if (priv->extend_desc)
			stmmac_init_tx_desc(priv, &tx_q->dma_etx[i].basic,
					priv->mode, (i == DMA_TX_SIZE - 1));
		else
			stmmac_init_tx_desc(priv, &tx_q->dma_tx[i],
					priv->mode, (i == DMA_TX_SIZE - 1));
	tx_q->dirty_tx = 0;
	tx_q->cur_tx = 0;
	tx_q->mss = 0;
	netdev_tx_reset_queue(netdev_get_tx_queue(priv->dev, chan));
	stmmac_start_tx_dma(priv, chan);

	priv->dev->stats.tx_errors++;
	netif_tx_wake_queue(netdev_get_tx_queue(priv->dev, chan));
}

/**
 *  stmmac_set_dma_operation_mode - Set DMA operation mode by channel
 *  @priv: driver private structure
 *  @txmode: TX operating mode
 *  @rxmode: RX operating mode
 *  @chan: channel index
 *  Description: it is used for configuring of the DMA operation mode in
 *  runtime in order to program the tx/rx DMA thresholds or Store-And-Forward
 *  mode.
 */
static void stmmac_set_dma_operation_mode(struct stmmac_priv *priv, u32 txmode,
					  u32 rxmode, u32 chan)
{
	u8 rxqmode = priv->plat->rx_queues_cfg[chan].mode_to_use;
	u8 txqmode = priv->plat->tx_queues_cfg[chan].mode_to_use;
	u32 rx_channels_count = priv->plat->rx_queues_to_use;
	u32 tx_channels_count = priv->plat->tx_queues_to_use;
	int rxfifosz = priv->plat->rx_fifo_size;
	int txfifosz = priv->plat->tx_fifo_size;

	if (rxfifosz == 0)
		rxfifosz = priv->dma_cap.rx_fifo_size;
	if (txfifosz == 0)
		txfifosz = priv->dma_cap.tx_fifo_size;

	/* Adjust for real per queue fifo size */
	rxfifosz /= rx_channels_count;
	txfifosz /= tx_channels_count;

	stmmac_dma_rx_mode(priv, priv->ioaddr, rxmode, chan, rxfifosz, rxqmode);
	stmmac_dma_tx_mode(priv, priv->ioaddr, txmode, chan, txfifosz, txqmode);
}

static bool stmmac_safety_feat_interrupt(struct stmmac_priv *priv)
{
	int ret;

	ret = stmmac_safety_feat_irq_status(priv, priv->dev,
			priv->ioaddr, priv->dma_cap.asp, &priv->sstats);
	if (ret && (ret != -EINVAL)) {
		stmmac_global_err(priv);
		return true;
	}

	return false;
}

static int stmmac_napi_check(struct stmmac_priv *priv, u32 chan)
{
	int status = stmmac_dma_interrupt_status(priv, priv->ioaddr,
						 &priv->xstats, chan);
	struct stmmac_channel *ch = &priv->channel[chan];

	if ((status & handle_rx) && (chan < priv->plat->rx_queues_to_use)) {
		if (napi_schedule_prep(&ch->rx_napi)) {
			stmmac_disable_dma_irq(priv, priv->ioaddr, chan);
			__napi_schedule_irqoff(&ch->rx_napi);
			status |= handle_tx;
		}
	}

	if ((status & handle_tx) && (chan < priv->plat->tx_queues_to_use))
		napi_schedule_irqoff(&ch->tx_napi);

	return status;
}

/**
 * stmmac_dma_interrupt - DMA ISR
 * @priv: driver private structure
 * Description: this is the DMA ISR. It is called by the main ISR.
 * It calls the dwmac dma routine and schedule poll method in case of some
 * work can be done.
 */
static void stmmac_dma_interrupt(struct stmmac_priv *priv)
{
	u32 tx_channel_count = priv->plat->tx_queues_to_use;
	u32 rx_channel_count = priv->plat->rx_queues_to_use;
	u32 channels_to_check = tx_channel_count > rx_channel_count ?
				tx_channel_count : rx_channel_count;
	u32 chan;
	int status[max_t(u32, MTL_MAX_TX_QUEUES, MTL_MAX_RX_QUEUES)];

	/* Make sure we never check beyond our status buffer. */
	if (WARN_ON_ONCE(channels_to_check > ARRAY_SIZE(status)))
		channels_to_check = ARRAY_SIZE(status);

	for (chan = 0; chan < channels_to_check; chan++)
		status[chan] = stmmac_napi_check(priv, chan);

	for (chan = 0; chan < tx_channel_count; chan++) {
		if (unlikely(status[chan] & tx_hard_error_bump_tc)) {
			/* Try to bump up the dma threshold on this failure */
			if (unlikely(priv->xstats.threshold != SF_DMA_MODE) &&
			    (tc <= 256)) {
				tc += 64;
				if (priv->plat->force_thresh_dma_mode)
					stmmac_set_dma_operation_mode(priv,
								      tc,
								      tc,
								      chan);
				else
					stmmac_set_dma_operation_mode(priv,
								    tc,
								    SF_DMA_MODE,
								    chan);
				priv->xstats.threshold = tc;
			}
		} else if (unlikely(status[chan] == tx_hard_error)) {
			stmmac_tx_err(priv, chan);
		}
	}
}

/**
 * stmmac_mmc_setup: setup the Mac Management Counters (MMC)
 * @priv: driver private structure
 * Description: this masks the MMC irq, in fact, the counters are managed in SW.
 */
static void stmmac_mmc_setup(struct stmmac_priv *priv)
{
	unsigned int mode = MMC_CNTRL_RESET_ON_READ | MMC_CNTRL_COUNTER_RESET |
			    MMC_CNTRL_PRESET | MMC_CNTRL_FULL_HALF_PRESET;

	stmmac_mmc_intr_all_mask(priv, priv->mmcaddr);

	if (priv->dma_cap.rmon) {
		stmmac_mmc_ctrl(priv, priv->mmcaddr, mode);
		memset(&priv->mmc, 0, sizeof(struct stmmac_counters));
	} else
		netdev_info(priv->dev, "No MAC Management Counters available\n");
}

/**
 * stmmac_get_hw_features - get MAC capabilities from the HW cap. register.
 * @priv: driver private structure
 * Description:
 *  new GMAC chip generations have a new register to indicate the
 *  presence of the optional feature/functions.
 *  This can be also used to override the value passed through the
 *  platform and necessary for old MAC10/100 and GMAC chips.
 */
static int stmmac_get_hw_features(struct stmmac_priv *priv)
{
	return stmmac_get_hw_feature(priv, priv->ioaddr, &priv->dma_cap) == 0;
}

/**
 * stmmac_check_ether_addr - check if the MAC addr is valid
 * @priv: driver private structure
 * Description:
 * it is to verify if the MAC address is valid, in case of failures it
 * generates a random MAC address
 */
static void stmmac_check_ether_addr(struct stmmac_priv *priv)
{
	if (!is_valid_ether_addr(priv->dev->dev_addr)) {
		stmmac_get_umac_addr(priv, priv->hw, priv->dev->dev_addr, 0);
		if (!is_valid_ether_addr(priv->dev->dev_addr))
			eth_hw_addr_random(priv->dev);
		dev_info(priv->device, "device MAC address %pM\n",
			 priv->dev->dev_addr);
	}
}

/**
 * stmmac_init_dma_engine - DMA init.
 * @priv: driver private structure
 * Description:
 * It inits the DMA invoking the specific MAC/GMAC callback.
 * Some DMA parameters can be passed from the platform;
 * in case of these are not passed a default is kept for the MAC or GMAC.
 */
static int stmmac_init_dma_engine(struct stmmac_priv *priv)
{
	u32 rx_channels_count = priv->plat->rx_queues_to_use;
	u32 tx_channels_count = priv->plat->tx_queues_to_use;
	u32 dma_csr_ch = max(rx_channels_count, tx_channels_count);
	struct stmmac_rx_queue *rx_q;
	struct stmmac_tx_queue *tx_q;
	u32 chan = 0;
	int atds = 0;
	int ret = 0;

	if (!priv->plat->dma_cfg || !priv->plat->dma_cfg->pbl) {
		dev_err(priv->device, "Invalid DMA configuration\n");
		return -EINVAL;
	}

	if (priv->extend_desc && (priv->mode == STMMAC_RING_MODE))
		atds = 1;

	ret = stmmac_reset(priv, priv->ioaddr);
	if (ret) {
		dev_err(priv->device, "Failed to reset the dma\n");
		return ret;
	}

	/* DMA Configuration */
	stmmac_dma_init(priv, priv->ioaddr, priv->plat->dma_cfg, atds);

	if (priv->plat->axi)
		stmmac_axi(priv, priv->ioaddr, priv->plat->axi);

	/* DMA CSR Channel configuration */
	for (chan = 0; chan < dma_csr_ch; chan++)
		stmmac_init_chan(priv, priv->ioaddr, priv->plat->dma_cfg, chan);

	/* DMA RX Channel Configuration */
	for (chan = 0; chan < rx_channels_count; chan++) {
		rx_q = &priv->rx_queue[chan];

		stmmac_init_rx_chan(priv, priv->ioaddr, priv->plat->dma_cfg,
				    rx_q->dma_rx_phy, chan);

		rx_q->rx_tail_addr = rx_q->dma_rx_phy +
			    (DMA_RX_SIZE * sizeof(struct dma_desc));
		stmmac_set_rx_tail_ptr(priv, priv->ioaddr,
				       rx_q->rx_tail_addr, chan);
	}

	/* DMA TX Channel Configuration */
	for (chan = 0; chan < tx_channels_count; chan++) {
		tx_q = &priv->tx_queue[chan];

		stmmac_init_tx_chan(priv, priv->ioaddr, priv->plat->dma_cfg,
				    tx_q->dma_tx_phy, chan);

		tx_q->tx_tail_addr = tx_q->dma_tx_phy;
		stmmac_set_tx_tail_ptr(priv, priv->ioaddr,
				       tx_q->tx_tail_addr, chan);
	}

	return ret;
}

static void stmmac_tx_timer_arm(struct stmmac_priv *priv, u32 queue)
{
	struct stmmac_tx_queue *tx_q = &priv->tx_queue[queue];

	mod_timer(&tx_q->txtimer, STMMAC_COAL_TIMER(priv->tx_coal_timer));
}

/**
 * stmmac_tx_timer - mitigation sw timer for tx.
 * @data: data pointer
 * Description:
 * This is the timer handler to directly invoke the stmmac_tx_clean.
 */
static void stmmac_tx_timer(struct timer_list *t)
{
	struct stmmac_tx_queue *tx_q = from_timer(tx_q, t, txtimer);
	struct stmmac_priv *priv = tx_q->priv_data;
	struct stmmac_channel *ch;

	ch = &priv->channel[tx_q->queue_index];

	/*
	 * If NAPI is already running we can miss some events. Let's rearm
	 * the timer and try again.
	 */
	if (likely(napi_schedule_prep(&ch->tx_napi)))
		__napi_schedule(&ch->tx_napi);
	else
		mod_timer(&tx_q->txtimer, STMMAC_COAL_TIMER(10));
}

/**
 * stmmac_init_coalesce - init mitigation options.
 * @priv: driver private structure
 * Description:
 * This inits the coalesce parameters: i.e. timer rate,
 * timer handler and default threshold used for enabling the
 * interrupt on completion bit.
 */
static void stmmac_init_coalesce(struct stmmac_priv *priv)
{
	u32 tx_channel_count = priv->plat->tx_queues_to_use;
	u32 chan;

	priv->tx_coal_frames = STMMAC_TX_FRAMES;
	priv->tx_coal_timer = STMMAC_COAL_TX_TIMER;
	priv->rx_coal_frames = STMMAC_RX_FRAMES;

	for (chan = 0; chan < tx_channel_count; chan++) {
		struct stmmac_tx_queue *tx_q = &priv->tx_queue[chan];

		timer_setup(&tx_q->txtimer, stmmac_tx_timer, 0);
	}
}

static void stmmac_set_rings_length(struct stmmac_priv *priv)
{
	u32 rx_channels_count = priv->plat->rx_queues_to_use;
	u32 tx_channels_count = priv->plat->tx_queues_to_use;
	u32 chan;

	/* set TX ring length */
	for (chan = 0; chan < tx_channels_count; chan++)
		stmmac_set_tx_ring_len(priv, priv->ioaddr,
				(DMA_TX_SIZE - 1), chan);

	/* set RX ring length */
	for (chan = 0; chan < rx_channels_count; chan++)
		stmmac_set_rx_ring_len(priv, priv->ioaddr,
				(DMA_RX_SIZE - 1), chan);
}

/**
 *  stmmac_set_tx_queue_weight - Set TX queue weight
 *  @priv: driver private structure
 *  Description: It is used for setting TX queues weight
 */
static void stmmac_set_tx_queue_weight(struct stmmac_priv *priv)
{
	u32 tx_queues_count = priv->plat->tx_queues_to_use;
	u32 weight;
	u32 queue;

	for (queue = 0; queue < tx_queues_count; queue++) {
		weight = priv->plat->tx_queues_cfg[queue].weight;
		stmmac_set_mtl_tx_queue_weight(priv, priv->hw, weight, queue);
	}
}

/**
 *  stmmac_configure_cbs - Configure CBS in TX queue
 *  @priv: driver private structure
 *  Description: It is used for configuring CBS in AVB TX queues
 */
static void stmmac_configure_cbs(struct stmmac_priv *priv)
{
	u32 tx_queues_count = priv->plat->tx_queues_to_use;
	u32 mode_to_use;
	u32 queue;

	/* queue 0 is reserved for legacy traffic */
	for (queue = 1; queue < tx_queues_count; queue++) {
		mode_to_use = priv->plat->tx_queues_cfg[queue].mode_to_use;
		if (mode_to_use == MTL_QUEUE_DCB)
			continue;

		stmmac_config_cbs(priv, priv->hw,
				priv->plat->tx_queues_cfg[queue].send_slope,
				priv->plat->tx_queues_cfg[queue].idle_slope,
				priv->plat->tx_queues_cfg[queue].high_credit,
				priv->plat->tx_queues_cfg[queue].low_credit,
				queue);
	}
}

/**
 *  stmmac_rx_queue_dma_chan_map - Map RX queue to RX dma channel
 *  @priv: driver private structure
 *  Description: It is used for mapping RX queues to RX dma channels
 */
static void stmmac_rx_queue_dma_chan_map(struct stmmac_priv *priv)
{
	u32 rx_queues_count = priv->plat->rx_queues_to_use;
	u32 queue;
	u32 chan;

	for (queue = 0; queue < rx_queues_count; queue++) {
		chan = priv->plat->rx_queues_cfg[queue].chan;
		stmmac_map_mtl_to_dma(priv, priv->hw, queue, chan);
	}
}

/**
 *  stmmac_mac_config_rx_queues_prio - Configure RX Queue priority
 *  @priv: driver private structure
 *  Description: It is used for configuring the RX Queue Priority
 */
static void stmmac_mac_config_rx_queues_prio(struct stmmac_priv *priv)
{
	u32 rx_queues_count = priv->plat->rx_queues_to_use;
	u32 queue;
	u32 prio;

	for (queue = 0; queue < rx_queues_count; queue++) {
		if (!priv->plat->rx_queues_cfg[queue].use_prio)
			continue;

		prio = priv->plat->rx_queues_cfg[queue].prio;
		stmmac_rx_queue_prio(priv, priv->hw, prio, queue);
	}
}

/**
 *  stmmac_mac_config_tx_queues_prio - Configure TX Queue priority
 *  @priv: driver private structure
 *  Description: It is used for configuring the TX Queue Priority
 */
static void stmmac_mac_config_tx_queues_prio(struct stmmac_priv *priv)
{
	u32 tx_queues_count = priv->plat->tx_queues_to_use;
	u32 queue;
	u32 prio;

	for (queue = 0; queue < tx_queues_count; queue++) {
		if (!priv->plat->tx_queues_cfg[queue].use_prio)
			continue;

		prio = priv->plat->tx_queues_cfg[queue].prio;
		stmmac_tx_queue_prio(priv, priv->hw, prio, queue);
	}
}

/**
 *  stmmac_mac_config_rx_queues_routing - Configure RX Queue Routing
 *  @priv: driver private structure
 *  Description: It is used for configuring the RX queue routing
 */
static void stmmac_mac_config_rx_queues_routing(struct stmmac_priv *priv)
{
	u32 rx_queues_count = priv->plat->rx_queues_to_use;
	u32 queue;
	u8 packet;

	for (queue = 0; queue < rx_queues_count; queue++) {
		/* no specific packet type routing specified for the queue */
		if (priv->plat->rx_queues_cfg[queue].pkt_route == 0x0)
			continue;

		packet = priv->plat->rx_queues_cfg[queue].pkt_route;
		stmmac_rx_queue_routing(priv, priv->hw, packet, queue);
	}
}

/**
 *  stmmac_mtl_configuration - Configure MTL
 *  @priv: driver private structure
 *  Description: It is used for configurring MTL
 */
static void stmmac_mtl_configuration(struct stmmac_priv *priv)
{
	u32 rx_queues_count = priv->plat->rx_queues_to_use;
	u32 tx_queues_count = priv->plat->tx_queues_to_use;

	if (tx_queues_count > 1)
		stmmac_set_tx_queue_weight(priv);

	/* Configure MTL RX algorithms */
	if (rx_queues_count > 1)
		stmmac_prog_mtl_rx_algorithms(priv, priv->hw,
				priv->plat->rx_sched_algorithm);

	/* Configure MTL TX algorithms */
	if (tx_queues_count > 1)
		stmmac_prog_mtl_tx_algorithms(priv, priv->hw,
				priv->plat->tx_sched_algorithm);

	/* Configure CBS in AVB TX queues */
	if (tx_queues_count > 1)
		stmmac_configure_cbs(priv);

	/* Map RX MTL to DMA channels */
	stmmac_rx_queue_dma_chan_map(priv);

	/* Enable MAC RX Queues */
	stmmac_mac_enable_rx_queues(priv);

	/* Set RX priorities */
	if (rx_queues_count > 1)
		stmmac_mac_config_rx_queues_prio(priv);

	/* Set TX priorities */
	if (tx_queues_count > 1)
		stmmac_mac_config_tx_queues_prio(priv);

	/* Set RX routing */
	if (rx_queues_count > 1)
		stmmac_mac_config_rx_queues_routing(priv);
}

static void stmmac_safety_feat_configuration(struct stmmac_priv *priv)
{
	if (priv->dma_cap.asp) {
		netdev_info(priv->dev, "Enabling Safety Features\n");
		stmmac_safety_feat_config(priv, priv->ioaddr, priv->dma_cap.asp);
	} else {
		netdev_info(priv->dev, "No Safety Features support found\n");
	}
}

/**
 * stmmac_hw_setup - setup mac in a usable state.
 *  @dev : pointer to the device structure.
 *  Description:
 *  this is the main function to setup the HW in a usable state because the
 *  dma engine is reset, the core registers are configured (e.g. AXI,
 *  Checksum features, timers). The DMA is ready to start receiving and
 *  transmitting.
 *  Return value:
 *  0 on success and an appropriate (-)ve integer as defined in errno.h
 *  file on failure.
 */
static int stmmac_hw_setup(struct net_device *dev, bool init_ptp)
{
	struct stmmac_priv *priv = netdev_priv(dev);
	u32 rx_cnt = priv->plat->rx_queues_to_use;
	u32 tx_cnt = priv->plat->tx_queues_to_use;
	u32 chan;
	int ret;

	/* DMA initialization and SW reset */
	ret = stmmac_init_dma_engine(priv);
	if (ret < 0) {
		netdev_err(priv->dev, "%s: DMA engine initialization failed\n",
			   __func__);
		return ret;
	}

	/* Copy the MAC addr into the HW  */
	stmmac_set_umac_addr(priv, priv->hw, dev->dev_addr, 0);

	/* PS and related bits will be programmed according to the speed */
	if (priv->hw->pcs) {
		int speed = priv->plat->mac_port_sel_speed;

		if ((speed == SPEED_10) || (speed == SPEED_100) ||
		    (speed == SPEED_1000)) {
			priv->hw->ps = speed;
		} else {
			dev_warn(priv->device, "invalid port speed\n");
			priv->hw->ps = 0;
		}
	}

	/* Initialize the MAC Core */
	stmmac_core_init(priv, priv->hw, dev);

	/* Initialize MTL*/
	stmmac_mtl_configuration(priv);

	/* Initialize Safety Features */
	stmmac_safety_feat_configuration(priv);

	ret = stmmac_rx_ipc(priv, priv->hw);
	if (!ret) {
		netdev_warn(priv->dev, "RX IPC Checksum Offload disabled\n");
		priv->plat->rx_coe = STMMAC_RX_COE_NONE;
		priv->hw->rx_csum = 0;
	}

	/* Enable the MAC Rx/Tx */
	stmmac_mac_set(priv, priv->ioaddr, true);

	/* Set the HW DMA mode and the COE */
	stmmac_dma_operation_mode(priv);

	stmmac_mmc_setup(priv);

	if (init_ptp) {
		ret = clk_prepare_enable(priv->plat->clk_ptp_ref);
		if (ret < 0)
			netdev_warn(priv->dev, "failed to enable PTP reference clock: %d\n", ret);

		ret = stmmac_init_ptp(priv);
		if (ret == -EOPNOTSUPP)
			netdev_warn(priv->dev, "PTP not supported by HW\n");
		else if (ret)
			netdev_warn(priv->dev, "PTP init failed\n");
	}

	priv->tx_lpi_timer = STMMAC_DEFAULT_TWT_LS;

	if (priv->use_riwt) {
		ret = stmmac_rx_watchdog(priv, priv->ioaddr, MIN_DMA_RIWT, rx_cnt);
		if (!ret)
			priv->rx_riwt = MIN_DMA_RIWT;
	}

	if (priv->hw->pcs)
		stmmac_pcs_ctrl_ane(priv, priv->hw, 1, priv->hw->ps, 0);

	/* set TX and RX rings length */
	stmmac_set_rings_length(priv);

	/* Enable TSO */
	if (priv->tso) {
		for (chan = 0; chan < tx_cnt; chan++)
			stmmac_enable_tso(priv, priv->ioaddr, 1, chan);
	}

	/* Start the ball rolling... */
	stmmac_start_all_dma(priv);

	return 0;
}

static void stmmac_hw_teardown(struct net_device *dev)
{
	struct stmmac_priv *priv = netdev_priv(dev);

	clk_disable_unprepare(priv->plat->clk_ptp_ref);
}

/**
 *  stmmac_open - open entry point of the driver
 *  @dev : pointer to the device structure.
 *  Description:
 *  This function is the open entry point of the driver.
 *  Return value:
 *  0 on success and an appropriate (-)ve integer as defined in errno.h
 *  file on failure.
 */
static int stmmac_open(struct net_device *dev)
{
	struct stmmac_priv *priv = netdev_priv(dev);
	u32 chan;
	int ret;

	if (priv->hw->pcs != STMMAC_PCS_RGMII &&
	    priv->hw->pcs != STMMAC_PCS_TBI &&
	    priv->hw->pcs != STMMAC_PCS_RTBI) {
		ret = stmmac_init_phy(dev);
		if (ret) {
			netdev_err(priv->dev,
				   "%s: Cannot attach to PHY (error: %d)\n",
				   __func__, ret);
			return ret;
		}
	}

	/* Extra statistics */
	memset(&priv->xstats, 0, sizeof(struct stmmac_extra_stats));
	priv->xstats.threshold = tc;

	priv->dma_buf_sz = STMMAC_ALIGN(buf_sz);
	priv->rx_copybreak = STMMAC_RX_COPYBREAK;

	ret = alloc_dma_desc_resources(priv);
	if (ret < 0) {
		netdev_err(priv->dev, "%s: DMA descriptors allocation failed\n",
			   __func__);
		goto dma_desc_error;
	}

	ret = init_dma_desc_rings(dev, GFP_KERNEL);
	if (ret < 0) {
		netdev_err(priv->dev, "%s: DMA descriptors initialization failed\n",
			   __func__);
		goto init_error;
	}

	ret = stmmac_hw_setup(dev, true);
	if (ret < 0) {
		netdev_err(priv->dev, "%s: Hw setup failed\n", __func__);
		goto init_error;
	}

	stmmac_init_coalesce(priv);

	phylink_start(priv->phylink);

	/* Request the IRQ lines */
	ret = request_irq(dev->irq, stmmac_interrupt,
			  IRQF_SHARED, dev->name, dev);
	if (unlikely(ret < 0)) {
		netdev_err(priv->dev,
			   "%s: ERROR: allocating the IRQ %d (error: %d)\n",
			   __func__, dev->irq, ret);
		goto irq_error;
	}

	/* Request the Wake IRQ in case of another line is used for WoL */
	if (priv->wol_irq != dev->irq) {
		ret = request_irq(priv->wol_irq, stmmac_interrupt,
				  IRQF_SHARED, dev->name, dev);
		if (unlikely(ret < 0)) {
			netdev_err(priv->dev,
				   "%s: ERROR: allocating the WoL IRQ %d (%d)\n",
				   __func__, priv->wol_irq, ret);
			goto wolirq_error;
		}
	}

	/* Request the IRQ lines */
	if (priv->lpi_irq > 0) {
		ret = request_irq(priv->lpi_irq, stmmac_interrupt, IRQF_SHARED,
				  dev->name, dev);
		if (unlikely(ret < 0)) {
			netdev_err(priv->dev,
				   "%s: ERROR: allocating the LPI IRQ %d (%d)\n",
				   __func__, priv->lpi_irq, ret);
			goto lpiirq_error;
		}
	}

	stmmac_enable_all_queues(priv);
	stmmac_start_all_queues(priv);

	return 0;

lpiirq_error:
	if (priv->wol_irq != dev->irq)
		free_irq(priv->wol_irq, dev);
wolirq_error:
	free_irq(dev->irq, dev);
irq_error:
	phylink_stop(priv->phylink);

	for (chan = 0; chan < priv->plat->tx_queues_to_use; chan++)
		del_timer_sync(&priv->tx_queue[chan].txtimer);

	stmmac_hw_teardown(dev);
init_error:
	free_dma_desc_resources(priv);
dma_desc_error:
	phylink_disconnect_phy(priv->phylink);
	return ret;
}

/**
 *  stmmac_release - close entry point of the driver
 *  @dev : device pointer.
 *  Description:
 *  This is the stop entry point of the driver.
 */
static int stmmac_release(struct net_device *dev)
{
	struct stmmac_priv *priv = netdev_priv(dev);
	u32 chan;

	if (priv->eee_enabled)
		del_timer_sync(&priv->eee_ctrl_timer);

	/* Stop and disconnect the PHY */
	phylink_stop(priv->phylink);
	phylink_disconnect_phy(priv->phylink);

	stmmac_stop_all_queues(priv);

	stmmac_disable_all_queues(priv);

	for (chan = 0; chan < priv->plat->tx_queues_to_use; chan++)
		del_timer_sync(&priv->tx_queue[chan].txtimer);

	/* Free the IRQ lines */
	free_irq(dev->irq, dev);
	if (priv->wol_irq != dev->irq)
		free_irq(priv->wol_irq, dev);
	if (priv->lpi_irq > 0)
		free_irq(priv->lpi_irq, dev);

	/* Stop TX/RX DMA and clear the descriptors */
	stmmac_stop_all_dma(priv);

	/* Release and free the Rx/Tx resources */
	free_dma_desc_resources(priv);

	/* Disable the MAC Rx/Tx */
	stmmac_mac_set(priv, priv->ioaddr, false);

	netif_carrier_off(dev);

	stmmac_release_ptp(priv);

	return 0;
}

/**
 *  stmmac_tso_allocator - close entry point of the driver
 *  @priv: driver private structure
 *  @des: buffer start address
 *  @total_len: total length to fill in descriptors
 *  @last_segmant: condition for the last descriptor
 *  @queue: TX queue index
 *  Description:
 *  This function fills descriptor and request new descriptors according to
 *  buffer length to fill
 */
static void stmmac_tso_allocator(struct stmmac_priv *priv, dma_addr_t des,
				 int total_len, bool last_segment, u32 queue)
{
	struct stmmac_tx_queue *tx_q = &priv->tx_queue[queue];
	struct dma_desc *desc;
	u32 buff_size;
	int tmp_len;

	tmp_len = total_len;

	while (tmp_len > 0) {
		dma_addr_t curr_addr;

		tx_q->cur_tx = STMMAC_GET_ENTRY(tx_q->cur_tx, DMA_TX_SIZE);
		WARN_ON(tx_q->tx_skbuff[tx_q->cur_tx]);
		desc = tx_q->dma_tx + tx_q->cur_tx;

		curr_addr = des + (total_len - tmp_len);
		if (priv->dma_cap.addr64 <= 32)
			desc->des0 = cpu_to_le32(curr_addr);
		else
			stmmac_set_desc_addr(priv, desc, curr_addr);

		buff_size = tmp_len >= TSO_MAX_BUFF_SIZE ?
			    TSO_MAX_BUFF_SIZE : tmp_len;

		stmmac_prepare_tso_tx_desc(priv, desc, 0, buff_size,
				0, 1,
				(last_segment) && (tmp_len <= TSO_MAX_BUFF_SIZE),
				0, 0);

		tmp_len -= TSO_MAX_BUFF_SIZE;
	}
}

/**
 *  stmmac_tso_xmit - Tx entry point of the driver for oversized frames (TSO)
 *  @skb : the socket buffer
 *  @dev : device pointer
 *  Description: this is the transmit function that is called on TSO frames
 *  (support available on GMAC4 and newer chips).
 *  Diagram below show the ring programming in case of TSO frames:
 *
 *  First Descriptor
 *   --------
 *   | DES0 |---> buffer1 = L2/L3/L4 header
 *   | DES1 |---> TCP Payload (can continue on next descr...)
 *   | DES2 |---> buffer 1 and 2 len
 *   | DES3 |---> must set TSE, TCP hdr len-> [22:19]. TCP payload len [17:0]
 *   --------
 *	|
 *     ...
 *	|
 *   --------
 *   | DES0 | --| Split TCP Payload on Buffers 1 and 2
 *   | DES1 | --|
 *   | DES2 | --> buffer 1 and 2 len
 *   | DES3 |
 *   --------
 *
 * mss is fixed when enable tso, so w/o programming the TDES3 ctx field.
 */
static netdev_tx_t stmmac_tso_xmit(struct sk_buff *skb, struct net_device *dev)
{
	struct dma_desc *desc, *first, *mss_desc = NULL;
	struct stmmac_priv *priv = netdev_priv(dev);
	int nfrags = skb_shinfo(skb)->nr_frags;
	u32 queue = skb_get_queue_mapping(skb);
	unsigned int first_entry;
	struct stmmac_tx_queue *tx_q;
	int tmp_pay_len = 0;
	u32 pay_len, mss;
	u8 proto_hdr_len;
	dma_addr_t des;
	int i;

	tx_q = &priv->tx_queue[queue];

	/* Compute header lengths */
	proto_hdr_len = skb_transport_offset(skb) + tcp_hdrlen(skb);

	/* Desc availability based on threshold should be enough safe */
	if (unlikely(stmmac_tx_avail(priv, queue) <
		(((skb->len - proto_hdr_len) / TSO_MAX_BUFF_SIZE + 1)))) {
		if (!netif_tx_queue_stopped(netdev_get_tx_queue(dev, queue))) {
			netif_tx_stop_queue(netdev_get_tx_queue(priv->dev,
								queue));
			/* This is a hard error, log it. */
			netdev_err(priv->dev,
				   "%s: Tx Ring full when queue awake\n",
				   __func__);
		}
		return NETDEV_TX_BUSY;
	}

	pay_len = skb_headlen(skb) - proto_hdr_len; /* no frags */

	mss = skb_shinfo(skb)->gso_size;

	/* set new MSS value if needed */
	if (mss != tx_q->mss) {
		mss_desc = tx_q->dma_tx + tx_q->cur_tx;
		stmmac_set_mss(priv, mss_desc, mss);
		tx_q->mss = mss;
		tx_q->cur_tx = STMMAC_GET_ENTRY(tx_q->cur_tx, DMA_TX_SIZE);
		WARN_ON(tx_q->tx_skbuff[tx_q->cur_tx]);
	}

	if (netif_msg_tx_queued(priv)) {
		pr_info("%s: tcphdrlen %d, hdr_len %d, pay_len %d, mss %d\n",
			__func__, tcp_hdrlen(skb), proto_hdr_len, pay_len, mss);
		pr_info("\tskb->len %d, skb->data_len %d\n", skb->len,
			skb->data_len);
	}

	first_entry = tx_q->cur_tx;
	WARN_ON(tx_q->tx_skbuff[first_entry]);

	desc = tx_q->dma_tx + first_entry;
	first = desc;

	/* first descriptor: fill Headers on Buf1 */
	des = dma_map_single(priv->device, skb->data, skb_headlen(skb),
			     DMA_TO_DEVICE);
	if (dma_mapping_error(priv->device, des))
		goto dma_map_err;

	tx_q->tx_skbuff_dma[first_entry].buf = des;
	tx_q->tx_skbuff_dma[first_entry].len = skb_headlen(skb);

	if (priv->dma_cap.addr64 <= 32) {
		first->des0 = cpu_to_le32(des);

		/* Fill start of payload in buff2 of first descriptor */
		if (pay_len)
			first->des1 = cpu_to_le32(des + proto_hdr_len);

		/* If needed take extra descriptors to fill the remaining payload */
		tmp_pay_len = pay_len - TSO_MAX_BUFF_SIZE;
	} else {
		stmmac_set_desc_addr(priv, first, des);
		tmp_pay_len = pay_len;
	}

	stmmac_tso_allocator(priv, des, tmp_pay_len, (nfrags == 0), queue);

	/* Prepare fragments */
	for (i = 0; i < nfrags; i++) {
		const skb_frag_t *frag = &skb_shinfo(skb)->frags[i];

		des = skb_frag_dma_map(priv->device, frag, 0,
				       skb_frag_size(frag),
				       DMA_TO_DEVICE);
		if (dma_mapping_error(priv->device, des))
			goto dma_map_err;

		stmmac_tso_allocator(priv, des, skb_frag_size(frag),
				     (i == nfrags - 1), queue);

		tx_q->tx_skbuff_dma[tx_q->cur_tx].buf = des;
		tx_q->tx_skbuff_dma[tx_q->cur_tx].len = skb_frag_size(frag);
		tx_q->tx_skbuff_dma[tx_q->cur_tx].map_as_page = true;
	}

	tx_q->tx_skbuff_dma[tx_q->cur_tx].last_segment = true;

	/* Only the last descriptor gets to point to the skb. */
	tx_q->tx_skbuff[tx_q->cur_tx] = skb;

	/* We've used all descriptors we need for this skb, however,
	 * advance cur_tx so that it references a fresh descriptor.
	 * ndo_start_xmit will fill this descriptor the next time it's
	 * called and stmmac_tx_clean may clean up to this descriptor.
	 */
	tx_q->cur_tx = STMMAC_GET_ENTRY(tx_q->cur_tx, DMA_TX_SIZE);

	if (unlikely(stmmac_tx_avail(priv, queue) <= (MAX_SKB_FRAGS + 1))) {
		netif_dbg(priv, hw, priv->dev, "%s: stop transmitted packets\n",
			  __func__);
		netif_tx_stop_queue(netdev_get_tx_queue(priv->dev, queue));
	}

	dev->stats.tx_bytes += skb->len;
	priv->xstats.tx_tso_frames++;
	priv->xstats.tx_tso_nfrags += nfrags;

	/* Manage tx mitigation */
	tx_q->tx_count_frames += nfrags + 1;
	if (likely(priv->tx_coal_frames > tx_q->tx_count_frames) &&
	    !(priv->synopsys_id >= DWMAC_CORE_4_00 &&
	    (skb_shinfo(skb)->tx_flags & SKBTX_HW_TSTAMP) &&
	    priv->hwts_tx_en)) {
		stmmac_tx_timer_arm(priv, queue);
	} else {
		tx_q->tx_count_frames = 0;
		stmmac_set_tx_ic(priv, desc);
		priv->xstats.tx_set_ic_bit++;
	}

	skb_tx_timestamp(skb);

	if (unlikely((skb_shinfo(skb)->tx_flags & SKBTX_HW_TSTAMP) &&
		     priv->hwts_tx_en)) {
		/* declare that device is doing timestamping */
		skb_shinfo(skb)->tx_flags |= SKBTX_IN_PROGRESS;
		stmmac_enable_tx_timestamp(priv, first);
	}

	/* Complete the first descriptor before granting the DMA */
	stmmac_prepare_tso_tx_desc(priv, first, 1,
			proto_hdr_len,
			pay_len,
			1, tx_q->tx_skbuff_dma[first_entry].last_segment,
			tcp_hdrlen(skb) / 4, (skb->len - proto_hdr_len));

	/* If context desc is used to change MSS */
	if (mss_desc) {
		/* Make sure that first descriptor has been completely
		 * written, including its own bit. This is because MSS is
		 * actually before first descriptor, so we need to make
		 * sure that MSS's own bit is the last thing written.
		 */
		dma_wmb();
		stmmac_set_tx_owner(priv, mss_desc);
	}

	/* The own bit must be the latest setting done when prepare the
	 * descriptor and then barrier is needed to make sure that
	 * all is coherent before granting the DMA engine.
	 */
	wmb();

	if (netif_msg_pktdata(priv)) {
		pr_info("%s: curr=%d dirty=%d f=%d, e=%d, f_p=%p, nfrags %d\n",
			__func__, tx_q->cur_tx, tx_q->dirty_tx, first_entry,
			tx_q->cur_tx, first, nfrags);

		stmmac_display_ring(priv, (void *)tx_q->dma_tx, DMA_TX_SIZE, 0);

		pr_info(">>> frame to be transmitted: ");
		print_pkt(skb->data, skb_headlen(skb));
	}

	netdev_tx_sent_queue(netdev_get_tx_queue(dev, queue), skb->len);

	tx_q->tx_tail_addr = tx_q->dma_tx_phy + (tx_q->cur_tx * sizeof(*desc));
	stmmac_set_tx_tail_ptr(priv, priv->ioaddr, tx_q->tx_tail_addr, queue);

	return NETDEV_TX_OK;

dma_map_err:
	dev_err(priv->device, "Tx dma map failed\n");
	dev_kfree_skb(skb);
	priv->dev->stats.tx_dropped++;
	return NETDEV_TX_OK;
}

/**
 *  stmmac_xmit - Tx entry point of the driver
 *  @skb : the socket buffer
 *  @dev : device pointer
 *  Description : this is the tx entry point of the driver.
 *  It programs the chain or the ring and supports oversized frames
 *  and SG feature.
 */
static netdev_tx_t stmmac_xmit(struct sk_buff *skb, struct net_device *dev)
{
	struct stmmac_priv *priv = netdev_priv(dev);
	unsigned int nopaged_len = skb_headlen(skb);
	int i, csum_insertion = 0, is_jumbo = 0;
	u32 queue = skb_get_queue_mapping(skb);
	int nfrags = skb_shinfo(skb)->nr_frags;
	struct dma_desc *desc, *first;
	struct stmmac_tx_queue *tx_q;
	unsigned int first_entry;
	unsigned int enh_desc;
	dma_addr_t des;
	int entry;

	tx_q = &priv->tx_queue[queue];

	if (priv->tx_path_in_lpi_mode)
		stmmac_disable_eee_mode(priv);

	/* Manage oversized TCP frames for GMAC4 device */
	if (skb_is_gso(skb) && priv->tso) {
		if (skb_shinfo(skb)->gso_type & (SKB_GSO_TCPV4 | SKB_GSO_TCPV6))
			return stmmac_tso_xmit(skb, dev);
	}

	if (unlikely(stmmac_tx_avail(priv, queue) < nfrags + 1)) {
		if (!netif_tx_queue_stopped(netdev_get_tx_queue(dev, queue))) {
			netif_tx_stop_queue(netdev_get_tx_queue(priv->dev,
								queue));
			/* This is a hard error, log it. */
			netdev_err(priv->dev,
				   "%s: Tx Ring full when queue awake\n",
				   __func__);
		}
		return NETDEV_TX_BUSY;
	}

	entry = tx_q->cur_tx;
	first_entry = entry;
	WARN_ON(tx_q->tx_skbuff[first_entry]);

	csum_insertion = (skb->ip_summed == CHECKSUM_PARTIAL);

	if (likely(priv->extend_desc))
		desc = (struct dma_desc *)(tx_q->dma_etx + entry);
	else
		desc = tx_q->dma_tx + entry;

	first = desc;

	enh_desc = priv->plat->enh_desc;
	/* To program the descriptors according to the size of the frame */
	if (enh_desc)
		is_jumbo = stmmac_is_jumbo_frm(priv, skb->len, enh_desc);

	if (unlikely(is_jumbo)) {
		entry = stmmac_jumbo_frm(priv, tx_q, skb, csum_insertion);
		if (unlikely(entry < 0) && (entry != -EINVAL))
			goto dma_map_err;
	}

	for (i = 0; i < nfrags; i++) {
		const skb_frag_t *frag = &skb_shinfo(skb)->frags[i];
		int len = skb_frag_size(frag);
		bool last_segment = (i == (nfrags - 1));

		entry = STMMAC_GET_ENTRY(entry, DMA_TX_SIZE);
		WARN_ON(tx_q->tx_skbuff[entry]);

		if (likely(priv->extend_desc))
			desc = (struct dma_desc *)(tx_q->dma_etx + entry);
		else
			desc = tx_q->dma_tx + entry;

		des = skb_frag_dma_map(priv->device, frag, 0, len,
				       DMA_TO_DEVICE);
		if (dma_mapping_error(priv->device, des))
			goto dma_map_err; /* should reuse desc w/o issues */

		tx_q->tx_skbuff_dma[entry].buf = des;

		stmmac_set_desc_addr(priv, desc, des);

		tx_q->tx_skbuff_dma[entry].map_as_page = true;
		tx_q->tx_skbuff_dma[entry].len = len;
		tx_q->tx_skbuff_dma[entry].last_segment = last_segment;

		/* Prepare the descriptor and set the own bit too */
		stmmac_prepare_tx_desc(priv, desc, 0, len, csum_insertion,
				priv->mode, 1, last_segment, skb->len);
	}

	/* Only the last descriptor gets to point to the skb. */
	tx_q->tx_skbuff[entry] = skb;

	/* We've used all descriptors we need for this skb, however,
	 * advance cur_tx so that it references a fresh descriptor.
	 * ndo_start_xmit will fill this descriptor the next time it's
	 * called and stmmac_tx_clean may clean up to this descriptor.
	 */
	entry = STMMAC_GET_ENTRY(entry, DMA_TX_SIZE);
	tx_q->cur_tx = entry;

	if (netif_msg_pktdata(priv)) {
		void *tx_head;

		netdev_dbg(priv->dev,
			   "%s: curr=%d dirty=%d f=%d, e=%d, first=%p, nfrags=%d",
			   __func__, tx_q->cur_tx, tx_q->dirty_tx, first_entry,
			   entry, first, nfrags);

		if (priv->extend_desc)
			tx_head = (void *)tx_q->dma_etx;
		else
			tx_head = (void *)tx_q->dma_tx;

		stmmac_display_ring(priv, tx_head, DMA_TX_SIZE, false);

		netdev_dbg(priv->dev, ">>> frame to be transmitted: ");
		print_pkt(skb->data, skb->len);
	}

	if (unlikely(stmmac_tx_avail(priv, queue) <= (MAX_SKB_FRAGS + 1))) {
		netif_dbg(priv, hw, priv->dev, "%s: stop transmitted packets\n",
			  __func__);
		netif_tx_stop_queue(netdev_get_tx_queue(priv->dev, queue));
	}

	dev->stats.tx_bytes += skb->len;

	/* According to the coalesce parameter the IC bit for the latest
	 * segment is reset and the timer re-started to clean the tx status.
	 * This approach takes care about the fragments: desc is the first
	 * element in case of no SG.
	 */
	tx_q->tx_count_frames += nfrags + 1;
	if (likely(priv->tx_coal_frames > tx_q->tx_count_frames) &&
	    !(priv->synopsys_id >= DWMAC_CORE_4_00 &&
	    (skb_shinfo(skb)->tx_flags & SKBTX_HW_TSTAMP) &&
	    priv->hwts_tx_en)) {
		stmmac_tx_timer_arm(priv, queue);
	} else {
		tx_q->tx_count_frames = 0;
		stmmac_set_tx_ic(priv, desc);
		priv->xstats.tx_set_ic_bit++;
	}

	skb_tx_timestamp(skb);

	/* Ready to fill the first descriptor and set the OWN bit w/o any
	 * problems because all the descriptors are actually ready to be
	 * passed to the DMA engine.
	 */
	if (likely(!is_jumbo)) {
		bool last_segment = (nfrags == 0);

		des = dma_map_single(priv->device, skb->data,
				     nopaged_len, DMA_TO_DEVICE);
		if (dma_mapping_error(priv->device, des))
			goto dma_map_err;

		tx_q->tx_skbuff_dma[first_entry].buf = des;

		stmmac_set_desc_addr(priv, first, des);

		tx_q->tx_skbuff_dma[first_entry].len = nopaged_len;
		tx_q->tx_skbuff_dma[first_entry].last_segment = last_segment;

		if (unlikely((skb_shinfo(skb)->tx_flags & SKBTX_HW_TSTAMP) &&
			     priv->hwts_tx_en)) {
			/* declare that device is doing timestamping */
			skb_shinfo(skb)->tx_flags |= SKBTX_IN_PROGRESS;
			stmmac_enable_tx_timestamp(priv, first);
		}

		/* Prepare the first descriptor setting the OWN bit too */
		stmmac_prepare_tx_desc(priv, first, 1, nopaged_len,
				csum_insertion, priv->mode, 1, last_segment,
				skb->len);
	} else {
		stmmac_set_tx_owner(priv, first);
	}

	/* The own bit must be the latest setting done when prepare the
	 * descriptor and then barrier is needed to make sure that
	 * all is coherent before granting the DMA engine.
	 */
	wmb();

	netdev_tx_sent_queue(netdev_get_tx_queue(dev, queue), skb->len);

	stmmac_enable_dma_transmission(priv, priv->ioaddr);

	tx_q->tx_tail_addr = tx_q->dma_tx_phy + (tx_q->cur_tx * sizeof(*desc));
	stmmac_set_tx_tail_ptr(priv, priv->ioaddr, tx_q->tx_tail_addr, queue);

	return NETDEV_TX_OK;

dma_map_err:
	netdev_err(priv->dev, "Tx DMA map failed\n");
	dev_kfree_skb(skb);
	priv->dev->stats.tx_dropped++;
	return NETDEV_TX_OK;
}

static void stmmac_rx_vlan(struct net_device *dev, struct sk_buff *skb)
{
	struct vlan_ethhdr *veth;
	__be16 vlan_proto;
	u16 vlanid;

	veth = (struct vlan_ethhdr *)skb->data;
	vlan_proto = veth->h_vlan_proto;

	if ((vlan_proto == htons(ETH_P_8021Q) &&
	     dev->features & NETIF_F_HW_VLAN_CTAG_RX) ||
	    (vlan_proto == htons(ETH_P_8021AD) &&
	     dev->features & NETIF_F_HW_VLAN_STAG_RX)) {
		/* pop the vlan tag */
		vlanid = ntohs(veth->h_vlan_TCI);
		memmove(skb->data + VLAN_HLEN, veth, ETH_ALEN * 2);
		skb_pull(skb, VLAN_HLEN);
		__vlan_hwaccel_put_tag(skb, vlan_proto, vlanid);
	}
}


static inline int stmmac_rx_threshold_count(struct stmmac_rx_queue *rx_q)
{
	if (rx_q->rx_zeroc_thresh < STMMAC_RX_THRESH)
		return 0;

	return 1;
}

/**
 * stmmac_rx_refill - refill used skb preallocated buffers
 * @priv: driver private structure
 * @queue: RX queue index
 * Description : this is to reallocate the skb for the reception process
 * that is based on zero-copy.
 */
static inline void stmmac_rx_refill(struct stmmac_priv *priv, u32 queue)
{
	struct stmmac_rx_queue *rx_q = &priv->rx_queue[queue];
	int len, dirty = stmmac_rx_dirty(priv, queue);
	unsigned int entry = rx_q->dirty_rx;

<<<<<<< HEAD
=======
	len = DIV_ROUND_UP(priv->dma_buf_sz, PAGE_SIZE) * PAGE_SIZE;

>>>>>>> bb831786
	while (dirty-- > 0) {
		struct stmmac_rx_buffer *buf = &rx_q->buf_pool[entry];
		struct dma_desc *p;
		bool use_rx_wd;

		if (priv->extend_desc)
			p = (struct dma_desc *)(rx_q->dma_erx + entry);
		else
			p = rx_q->dma_rx + entry;

		if (!buf->page) {
			buf->page = page_pool_dev_alloc_pages(rx_q->page_pool);
			if (!buf->page)
				break;
		}
<<<<<<< HEAD

		buf->addr = page_pool_get_dma_addr(buf->page);
		stmmac_set_desc_addr(priv, p, buf->addr);
		stmmac_refill_desc3(priv, rx_q, p);

=======

		buf->addr = page_pool_get_dma_addr(buf->page);

		/* Sync whole allocation to device. This will invalidate old
		 * data.
		 */
		dma_sync_single_for_device(priv->device, buf->addr, len,
					   DMA_FROM_DEVICE);

		stmmac_set_desc_addr(priv, p, buf->addr);
		stmmac_refill_desc3(priv, rx_q, p);

>>>>>>> bb831786
		rx_q->rx_count_frames++;
		rx_q->rx_count_frames %= priv->rx_coal_frames;
		use_rx_wd = priv->use_riwt && rx_q->rx_count_frames;

		dma_wmb();
		stmmac_set_rx_owner(priv, p, use_rx_wd);

		entry = STMMAC_GET_ENTRY(entry, DMA_RX_SIZE);
	}
	rx_q->dirty_rx = entry;
	rx_q->rx_tail_addr = rx_q->dma_rx_phy +
			    (rx_q->dirty_rx * sizeof(struct dma_desc));
	stmmac_set_rx_tail_ptr(priv, priv->ioaddr, rx_q->rx_tail_addr, queue);
}

/**
 * stmmac_rx - manage the receive process
 * @priv: driver private structure
 * @limit: napi bugget
 * @queue: RX queue index.
 * Description :  this the function called by the napi poll method.
 * It gets all the frames inside the ring.
 */
static int stmmac_rx(struct stmmac_priv *priv, int limit, u32 queue)
{
	struct stmmac_rx_queue *rx_q = &priv->rx_queue[queue];
	struct stmmac_channel *ch = &priv->channel[queue];
	unsigned int next_entry = rx_q->cur_rx;
	int coe = priv->hw->rx_csum;
	unsigned int count = 0;

	if (netif_msg_rx_status(priv)) {
		void *rx_head;

		netdev_dbg(priv->dev, "%s: descriptor ring:\n", __func__);
		if (priv->extend_desc)
			rx_head = (void *)rx_q->dma_erx;
		else
			rx_head = (void *)rx_q->dma_rx;

		stmmac_display_ring(priv, rx_head, DMA_RX_SIZE, true);
	}
	while (count < limit) {
		struct stmmac_rx_buffer *buf;
		struct dma_desc *np, *p;
		int entry, status;

		entry = next_entry;
		buf = &rx_q->buf_pool[entry];

		if (priv->extend_desc)
			p = (struct dma_desc *)(rx_q->dma_erx + entry);
		else
			p = rx_q->dma_rx + entry;

		/* read the status of the incoming frame */
		status = stmmac_rx_status(priv, &priv->dev->stats,
				&priv->xstats, p);
		/* check if managed by the DMA otherwise go ahead */
		if (unlikely(status & dma_own))
			break;

		count++;

		rx_q->cur_rx = STMMAC_GET_ENTRY(rx_q->cur_rx, DMA_RX_SIZE);
		next_entry = rx_q->cur_rx;

		if (priv->extend_desc)
			np = (struct dma_desc *)(rx_q->dma_erx + next_entry);
		else
			np = rx_q->dma_rx + next_entry;

		prefetch(np);

		if (priv->extend_desc)
			stmmac_rx_extended_status(priv, &priv->dev->stats,
					&priv->xstats, rx_q->dma_erx + entry);
		if (unlikely(status == discard_frame)) {
			page_pool_recycle_direct(rx_q->page_pool, buf->page);
			priv->dev->stats.rx_errors++;
			buf->page = NULL;
		} else {
			struct sk_buff *skb;
			int frame_len;
			unsigned int des;

			stmmac_get_desc_addr(priv, p, &des);
			frame_len = stmmac_get_rx_frame_len(priv, p, coe);

			/*  If frame length is greater than skb buffer size
			 *  (preallocated during init) then the packet is
			 *  ignored
			 */
			if (frame_len > priv->dma_buf_sz) {
				if (net_ratelimit())
					netdev_err(priv->dev,
						   "len %d larger than size (%d)\n",
						   frame_len, priv->dma_buf_sz);
				priv->dev->stats.rx_length_errors++;
				continue;
			}

			/* ACS is set; GMAC core strips PAD/FCS for IEEE 802.3
			 * Type frames (LLC/LLC-SNAP)
			 *
			 * llc_snap is never checked in GMAC >= 4, so this ACS
			 * feature is always disabled and packets need to be
			 * stripped manually.
			 */
			if (unlikely(priv->synopsys_id >= DWMAC_CORE_4_00) ||
			    unlikely(status != llc_snap))
				frame_len -= ETH_FCS_LEN;

			if (netif_msg_rx_status(priv)) {
				netdev_dbg(priv->dev, "\tdesc: %p [entry %d] buff=0x%x\n",
					   p, entry, des);
				netdev_dbg(priv->dev, "frame size %d, COE: %d\n",
					   frame_len, status);
			}

			skb = netdev_alloc_skb_ip_align(priv->dev, frame_len);
			if (unlikely(!skb)) {
				priv->dev->stats.rx_dropped++;
				continue;
			}

			dma_sync_single_for_cpu(priv->device, buf->addr,
						frame_len, DMA_FROM_DEVICE);
			skb_copy_to_linear_data(skb, page_address(buf->page),
						frame_len);
			skb_put(skb, frame_len);
<<<<<<< HEAD
			dma_sync_single_for_device(priv->device, buf->addr,
						   frame_len, DMA_FROM_DEVICE);
=======
>>>>>>> bb831786

			if (netif_msg_pktdata(priv)) {
				netdev_dbg(priv->dev, "frame received (%dbytes)",
					   frame_len);
				print_pkt(skb->data, frame_len);
			}

			stmmac_get_rx_hwtstamp(priv, p, np, skb);

			stmmac_rx_vlan(priv->dev, skb);

			skb->protocol = eth_type_trans(skb, priv->dev);

			if (unlikely(!coe))
				skb_checksum_none_assert(skb);
			else
				skb->ip_summed = CHECKSUM_UNNECESSARY;

			napi_gro_receive(&ch->rx_napi, skb);

			/* Data payload copied into SKB, page ready for recycle */
			page_pool_recycle_direct(rx_q->page_pool, buf->page);
			buf->page = NULL;

			priv->dev->stats.rx_packets++;
			priv->dev->stats.rx_bytes += frame_len;
		}
	}

	stmmac_rx_refill(priv, queue);

	priv->xstats.rx_pkt_n += count;

	return count;
}

static int stmmac_napi_poll_rx(struct napi_struct *napi, int budget)
{
	struct stmmac_channel *ch =
		container_of(napi, struct stmmac_channel, rx_napi);
	struct stmmac_priv *priv = ch->priv_data;
	u32 chan = ch->index;
	int work_done;

	priv->xstats.napi_poll++;

	work_done = stmmac_rx(priv, budget, chan);
	if (work_done < budget && napi_complete_done(napi, work_done))
		stmmac_enable_dma_irq(priv, priv->ioaddr, chan);
	return work_done;
}

static int stmmac_napi_poll_tx(struct napi_struct *napi, int budget)
{
	struct stmmac_channel *ch =
		container_of(napi, struct stmmac_channel, tx_napi);
	struct stmmac_priv *priv = ch->priv_data;
	struct stmmac_tx_queue *tx_q;
	u32 chan = ch->index;
	int work_done;

	priv->xstats.napi_poll++;

	work_done = stmmac_tx_clean(priv, DMA_TX_SIZE, chan);
	work_done = min(work_done, budget);

	if (work_done < budget)
		napi_complete_done(napi, work_done);

	/* Force transmission restart */
	tx_q = &priv->tx_queue[chan];
	if (tx_q->cur_tx != tx_q->dirty_tx) {
		stmmac_enable_dma_transmission(priv, priv->ioaddr);
		stmmac_set_tx_tail_ptr(priv, priv->ioaddr, tx_q->tx_tail_addr,
				       chan);
	}

	return work_done;
}

/**
 *  stmmac_tx_timeout
 *  @dev : Pointer to net device structure
 *  Description: this function is called when a packet transmission fails to
 *   complete within a reasonable time. The driver will mark the error in the
 *   netdev structure and arrange for the device to be reset to a sane state
 *   in order to transmit a new packet.
 */
static void stmmac_tx_timeout(struct net_device *dev)
{
	struct stmmac_priv *priv = netdev_priv(dev);

	stmmac_global_err(priv);
}

/**
 *  stmmac_set_rx_mode - entry point for multicast addressing
 *  @dev : pointer to the device structure
 *  Description:
 *  This function is a driver entry point which gets called by the kernel
 *  whenever multicast addresses must be enabled/disabled.
 *  Return value:
 *  void.
 */
static void stmmac_set_rx_mode(struct net_device *dev)
{
	struct stmmac_priv *priv = netdev_priv(dev);

	stmmac_set_filter(priv, priv->hw, dev);
}

/**
 *  stmmac_change_mtu - entry point to change MTU size for the device.
 *  @dev : device pointer.
 *  @new_mtu : the new MTU size for the device.
 *  Description: the Maximum Transfer Unit (MTU) is used by the network layer
 *  to drive packet transmission. Ethernet has an MTU of 1500 octets
 *  (ETH_DATA_LEN). This value can be changed with ifconfig.
 *  Return value:
 *  0 on success and an appropriate (-)ve integer as defined in errno.h
 *  file on failure.
 */
static int stmmac_change_mtu(struct net_device *dev, int new_mtu)
{
	struct stmmac_priv *priv = netdev_priv(dev);

	if (netif_running(dev)) {
		netdev_err(priv->dev, "must be stopped to change its MTU\n");
		return -EBUSY;
	}

	dev->mtu = new_mtu;

	netdev_update_features(dev);

	return 0;
}

static netdev_features_t stmmac_fix_features(struct net_device *dev,
					     netdev_features_t features)
{
	struct stmmac_priv *priv = netdev_priv(dev);

	if (priv->plat->rx_coe == STMMAC_RX_COE_NONE)
		features &= ~NETIF_F_RXCSUM;

	if (!priv->plat->tx_coe)
		features &= ~NETIF_F_CSUM_MASK;

	/* Some GMAC devices have a bugged Jumbo frame support that
	 * needs to have the Tx COE disabled for oversized frames
	 * (due to limited buffer sizes). In this case we disable
	 * the TX csum insertion in the TDES and not use SF.
	 */
	if (priv->plat->bugged_jumbo && (dev->mtu > ETH_DATA_LEN))
		features &= ~NETIF_F_CSUM_MASK;

	/* Disable tso if asked by ethtool */
	if ((priv->plat->tso_en) && (priv->dma_cap.tsoen)) {
		if (features & NETIF_F_TSO)
			priv->tso = true;
		else
			priv->tso = false;
	}

	return features;
}

static int stmmac_set_features(struct net_device *netdev,
			       netdev_features_t features)
{
	struct stmmac_priv *priv = netdev_priv(netdev);

	/* Keep the COE Type in case of csum is supporting */
	if (features & NETIF_F_RXCSUM)
		priv->hw->rx_csum = priv->plat->rx_coe;
	else
		priv->hw->rx_csum = 0;
	/* No check needed because rx_coe has been set before and it will be
	 * fixed in case of issue.
	 */
	stmmac_rx_ipc(priv, priv->hw);

	return 0;
}

/**
 *  stmmac_interrupt - main ISR
 *  @irq: interrupt number.
 *  @dev_id: to pass the net device pointer.
 *  Description: this is the main driver interrupt service routine.
 *  It can call:
 *  o DMA service routine (to manage incoming frame reception and transmission
 *    status)
 *  o Core interrupts to manage: remote wake-up, management counter, LPI
 *    interrupts.
 */
static irqreturn_t stmmac_interrupt(int irq, void *dev_id)
{
	struct net_device *dev = (struct net_device *)dev_id;
	struct stmmac_priv *priv = netdev_priv(dev);
	u32 rx_cnt = priv->plat->rx_queues_to_use;
	u32 tx_cnt = priv->plat->tx_queues_to_use;
	u32 queues_count;
	u32 queue;
	bool xmac;

	xmac = priv->plat->has_gmac4 || priv->plat->has_xgmac;
	queues_count = (rx_cnt > tx_cnt) ? rx_cnt : tx_cnt;

	if (priv->irq_wake)
		pm_wakeup_event(priv->device, 0);

	if (unlikely(!dev)) {
		netdev_err(priv->dev, "%s: invalid dev pointer\n", __func__);
		return IRQ_NONE;
	}

	/* Check if adapter is up */
	if (test_bit(STMMAC_DOWN, &priv->state))
		return IRQ_HANDLED;
	/* Check if a fatal error happened */
	if (stmmac_safety_feat_interrupt(priv))
		return IRQ_HANDLED;

	/* To handle GMAC own interrupts */
	if ((priv->plat->has_gmac) || xmac) {
		int status = stmmac_host_irq_status(priv, priv->hw, &priv->xstats);
		int mtl_status;

		if (unlikely(status)) {
			/* For LPI we need to save the tx status */
			if (status & CORE_IRQ_TX_PATH_IN_LPI_MODE)
				priv->tx_path_in_lpi_mode = true;
			if (status & CORE_IRQ_TX_PATH_EXIT_LPI_MODE)
				priv->tx_path_in_lpi_mode = false;
		}

		for (queue = 0; queue < queues_count; queue++) {
			struct stmmac_rx_queue *rx_q = &priv->rx_queue[queue];

			mtl_status = stmmac_host_mtl_irq_status(priv, priv->hw,
								queue);
			if (mtl_status != -EINVAL)
				status |= mtl_status;

			if (status & CORE_IRQ_MTL_RX_OVERFLOW)
				stmmac_set_rx_tail_ptr(priv, priv->ioaddr,
						       rx_q->rx_tail_addr,
						       queue);
		}

		/* PCS link status */
		if (priv->hw->pcs) {
			if (priv->xstats.pcs_link)
				netif_carrier_on(dev);
			else
				netif_carrier_off(dev);
		}
	}

	/* To handle DMA interrupts */
	stmmac_dma_interrupt(priv);

	return IRQ_HANDLED;
}

#ifdef CONFIG_NET_POLL_CONTROLLER
/* Polling receive - used by NETCONSOLE and other diagnostic tools
 * to allow network I/O with interrupts disabled.
 */
static void stmmac_poll_controller(struct net_device *dev)
{
	disable_irq(dev->irq);
	stmmac_interrupt(dev->irq, dev);
	enable_irq(dev->irq);
}
#endif

/**
 *  stmmac_ioctl - Entry point for the Ioctl
 *  @dev: Device pointer.
 *  @rq: An IOCTL specefic structure, that can contain a pointer to
 *  a proprietary structure used to pass information to the driver.
 *  @cmd: IOCTL command
 *  Description:
 *  Currently it supports the phy_mii_ioctl(...) and HW time stamping.
 */
static int stmmac_ioctl(struct net_device *dev, struct ifreq *rq, int cmd)
{
	struct stmmac_priv *priv = netdev_priv (dev);
	int ret = -EOPNOTSUPP;

	if (!netif_running(dev))
		return -EINVAL;

	switch (cmd) {
	case SIOCGMIIPHY:
	case SIOCGMIIREG:
	case SIOCSMIIREG:
		ret = phylink_mii_ioctl(priv->phylink, rq, cmd);
		break;
	case SIOCSHWTSTAMP:
		ret = stmmac_hwtstamp_set(dev, rq);
		break;
	case SIOCGHWTSTAMP:
		ret = stmmac_hwtstamp_get(dev, rq);
		break;
	default:
		break;
	}

	return ret;
}

static int stmmac_setup_tc_block_cb(enum tc_setup_type type, void *type_data,
				    void *cb_priv)
{
	struct stmmac_priv *priv = cb_priv;
	int ret = -EOPNOTSUPP;

	stmmac_disable_all_queues(priv);

	switch (type) {
	case TC_SETUP_CLSU32:
		if (tc_cls_can_offload_and_chain0(priv->dev, type_data))
			ret = stmmac_tc_setup_cls_u32(priv, priv, type_data);
		break;
	default:
		break;
	}

	stmmac_enable_all_queues(priv);
	return ret;
}

static LIST_HEAD(stmmac_block_cb_list);

static int stmmac_setup_tc(struct net_device *ndev, enum tc_setup_type type,
			   void *type_data)
{
	struct stmmac_priv *priv = netdev_priv(ndev);

	switch (type) {
	case TC_SETUP_BLOCK:
		return flow_block_cb_setup_simple(type_data,
						  &stmmac_block_cb_list,
						  stmmac_setup_tc_block_cb,
						  priv, priv, true);
	case TC_SETUP_QDISC_CBS:
		return stmmac_tc_setup_cbs(priv, priv, type_data);
	default:
		return -EOPNOTSUPP;
	}
}

static u16 stmmac_select_queue(struct net_device *dev, struct sk_buff *skb,
			       struct net_device *sb_dev)
{
	if (skb_shinfo(skb)->gso_type & (SKB_GSO_TCPV4 | SKB_GSO_TCPV6)) {
		/*
		 * There is no way to determine the number of TSO
		 * capable Queues. Let's use always the Queue 0
		 * because if TSO is supported then at least this
		 * one will be capable.
		 */
		return 0;
	}

	return netdev_pick_tx(dev, skb, NULL) % dev->real_num_tx_queues;
}

static int stmmac_set_mac_address(struct net_device *ndev, void *addr)
{
	struct stmmac_priv *priv = netdev_priv(ndev);
	int ret = 0;

	ret = eth_mac_addr(ndev, addr);
	if (ret)
		return ret;

	stmmac_set_umac_addr(priv, priv->hw, ndev->dev_addr, 0);

	return ret;
}

#ifdef CONFIG_DEBUG_FS
static struct dentry *stmmac_fs_dir;

static void sysfs_display_ring(void *head, int size, int extend_desc,
			       struct seq_file *seq)
{
	int i;
	struct dma_extended_desc *ep = (struct dma_extended_desc *)head;
	struct dma_desc *p = (struct dma_desc *)head;

	for (i = 0; i < size; i++) {
		if (extend_desc) {
			seq_printf(seq, "%d [0x%x]: 0x%x 0x%x 0x%x 0x%x\n",
				   i, (unsigned int)virt_to_phys(ep),
				   le32_to_cpu(ep->basic.des0),
				   le32_to_cpu(ep->basic.des1),
				   le32_to_cpu(ep->basic.des2),
				   le32_to_cpu(ep->basic.des3));
			ep++;
		} else {
			seq_printf(seq, "%d [0x%x]: 0x%x 0x%x 0x%x 0x%x\n",
				   i, (unsigned int)virt_to_phys(p),
				   le32_to_cpu(p->des0), le32_to_cpu(p->des1),
				   le32_to_cpu(p->des2), le32_to_cpu(p->des3));
			p++;
		}
		seq_printf(seq, "\n");
	}
}

static int stmmac_rings_status_show(struct seq_file *seq, void *v)
{
	struct net_device *dev = seq->private;
	struct stmmac_priv *priv = netdev_priv(dev);
	u32 rx_count = priv->plat->rx_queues_to_use;
	u32 tx_count = priv->plat->tx_queues_to_use;
	u32 queue;

	if ((dev->flags & IFF_UP) == 0)
		return 0;

	for (queue = 0; queue < rx_count; queue++) {
		struct stmmac_rx_queue *rx_q = &priv->rx_queue[queue];

		seq_printf(seq, "RX Queue %d:\n", queue);

		if (priv->extend_desc) {
			seq_printf(seq, "Extended descriptor ring:\n");
			sysfs_display_ring((void *)rx_q->dma_erx,
					   DMA_RX_SIZE, 1, seq);
		} else {
			seq_printf(seq, "Descriptor ring:\n");
			sysfs_display_ring((void *)rx_q->dma_rx,
					   DMA_RX_SIZE, 0, seq);
		}
	}

	for (queue = 0; queue < tx_count; queue++) {
		struct stmmac_tx_queue *tx_q = &priv->tx_queue[queue];

		seq_printf(seq, "TX Queue %d:\n", queue);

		if (priv->extend_desc) {
			seq_printf(seq, "Extended descriptor ring:\n");
			sysfs_display_ring((void *)tx_q->dma_etx,
					   DMA_TX_SIZE, 1, seq);
		} else {
			seq_printf(seq, "Descriptor ring:\n");
			sysfs_display_ring((void *)tx_q->dma_tx,
					   DMA_TX_SIZE, 0, seq);
		}
	}

	return 0;
}
DEFINE_SHOW_ATTRIBUTE(stmmac_rings_status);

static int stmmac_dma_cap_show(struct seq_file *seq, void *v)
{
	struct net_device *dev = seq->private;
	struct stmmac_priv *priv = netdev_priv(dev);

	if (!priv->hw_cap_support) {
		seq_printf(seq, "DMA HW features not supported\n");
		return 0;
	}

	seq_printf(seq, "==============================\n");
	seq_printf(seq, "\tDMA HW features\n");
	seq_printf(seq, "==============================\n");

	seq_printf(seq, "\t10/100 Mbps: %s\n",
		   (priv->dma_cap.mbps_10_100) ? "Y" : "N");
	seq_printf(seq, "\t1000 Mbps: %s\n",
		   (priv->dma_cap.mbps_1000) ? "Y" : "N");
	seq_printf(seq, "\tHalf duplex: %s\n",
		   (priv->dma_cap.half_duplex) ? "Y" : "N");
	seq_printf(seq, "\tHash Filter: %s\n",
		   (priv->dma_cap.hash_filter) ? "Y" : "N");
	seq_printf(seq, "\tMultiple MAC address registers: %s\n",
		   (priv->dma_cap.multi_addr) ? "Y" : "N");
	seq_printf(seq, "\tPCS (TBI/SGMII/RTBI PHY interfaces): %s\n",
		   (priv->dma_cap.pcs) ? "Y" : "N");
	seq_printf(seq, "\tSMA (MDIO) Interface: %s\n",
		   (priv->dma_cap.sma_mdio) ? "Y" : "N");
	seq_printf(seq, "\tPMT Remote wake up: %s\n",
		   (priv->dma_cap.pmt_remote_wake_up) ? "Y" : "N");
	seq_printf(seq, "\tPMT Magic Frame: %s\n",
		   (priv->dma_cap.pmt_magic_frame) ? "Y" : "N");
	seq_printf(seq, "\tRMON module: %s\n",
		   (priv->dma_cap.rmon) ? "Y" : "N");
	seq_printf(seq, "\tIEEE 1588-2002 Time Stamp: %s\n",
		   (priv->dma_cap.time_stamp) ? "Y" : "N");
	seq_printf(seq, "\tIEEE 1588-2008 Advanced Time Stamp: %s\n",
		   (priv->dma_cap.atime_stamp) ? "Y" : "N");
	seq_printf(seq, "\t802.3az - Energy-Efficient Ethernet (EEE): %s\n",
		   (priv->dma_cap.eee) ? "Y" : "N");
	seq_printf(seq, "\tAV features: %s\n", (priv->dma_cap.av) ? "Y" : "N");
	seq_printf(seq, "\tChecksum Offload in TX: %s\n",
		   (priv->dma_cap.tx_coe) ? "Y" : "N");
	if (priv->synopsys_id >= DWMAC_CORE_4_00) {
		seq_printf(seq, "\tIP Checksum Offload in RX: %s\n",
			   (priv->dma_cap.rx_coe) ? "Y" : "N");
	} else {
		seq_printf(seq, "\tIP Checksum Offload (type1) in RX: %s\n",
			   (priv->dma_cap.rx_coe_type1) ? "Y" : "N");
		seq_printf(seq, "\tIP Checksum Offload (type2) in RX: %s\n",
			   (priv->dma_cap.rx_coe_type2) ? "Y" : "N");
	}
	seq_printf(seq, "\tRXFIFO > 2048bytes: %s\n",
		   (priv->dma_cap.rxfifo_over_2048) ? "Y" : "N");
	seq_printf(seq, "\tNumber of Additional RX channel: %d\n",
		   priv->dma_cap.number_rx_channel);
	seq_printf(seq, "\tNumber of Additional TX channel: %d\n",
		   priv->dma_cap.number_tx_channel);
	seq_printf(seq, "\tEnhanced descriptors: %s\n",
		   (priv->dma_cap.enh_desc) ? "Y" : "N");

	return 0;
}
DEFINE_SHOW_ATTRIBUTE(stmmac_dma_cap);

static int stmmac_init_fs(struct net_device *dev)
{
	struct stmmac_priv *priv = netdev_priv(dev);

	/* Create per netdev entries */
	priv->dbgfs_dir = debugfs_create_dir(dev->name, stmmac_fs_dir);

	if (!priv->dbgfs_dir || IS_ERR(priv->dbgfs_dir)) {
		netdev_err(priv->dev, "ERROR failed to create debugfs directory\n");

		return -ENOMEM;
	}

	/* Entry to report DMA RX/TX rings */
	priv->dbgfs_rings_status =
		debugfs_create_file("descriptors_status", 0444,
				    priv->dbgfs_dir, dev,
				    &stmmac_rings_status_fops);

	if (!priv->dbgfs_rings_status || IS_ERR(priv->dbgfs_rings_status)) {
		netdev_err(priv->dev, "ERROR creating stmmac ring debugfs file\n");
		debugfs_remove_recursive(priv->dbgfs_dir);

		return -ENOMEM;
	}

	/* Entry to report the DMA HW features */
	priv->dbgfs_dma_cap = debugfs_create_file("dma_cap", 0444,
						  priv->dbgfs_dir,
						  dev, &stmmac_dma_cap_fops);

	if (!priv->dbgfs_dma_cap || IS_ERR(priv->dbgfs_dma_cap)) {
		netdev_err(priv->dev, "ERROR creating stmmac MMC debugfs file\n");
		debugfs_remove_recursive(priv->dbgfs_dir);

		return -ENOMEM;
	}

	return 0;
}

static void stmmac_exit_fs(struct net_device *dev)
{
	struct stmmac_priv *priv = netdev_priv(dev);

	debugfs_remove_recursive(priv->dbgfs_dir);
}
#endif /* CONFIG_DEBUG_FS */

static const struct net_device_ops stmmac_netdev_ops = {
	.ndo_open = stmmac_open,
	.ndo_start_xmit = stmmac_xmit,
	.ndo_stop = stmmac_release,
	.ndo_change_mtu = stmmac_change_mtu,
	.ndo_fix_features = stmmac_fix_features,
	.ndo_set_features = stmmac_set_features,
	.ndo_set_rx_mode = stmmac_set_rx_mode,
	.ndo_tx_timeout = stmmac_tx_timeout,
	.ndo_do_ioctl = stmmac_ioctl,
	.ndo_setup_tc = stmmac_setup_tc,
	.ndo_select_queue = stmmac_select_queue,
#ifdef CONFIG_NET_POLL_CONTROLLER
	.ndo_poll_controller = stmmac_poll_controller,
#endif
	.ndo_set_mac_address = stmmac_set_mac_address,
};

static void stmmac_reset_subtask(struct stmmac_priv *priv)
{
	if (!test_and_clear_bit(STMMAC_RESET_REQUESTED, &priv->state))
		return;
	if (test_bit(STMMAC_DOWN, &priv->state))
		return;

	netdev_err(priv->dev, "Reset adapter.\n");

	rtnl_lock();
	netif_trans_update(priv->dev);
	while (test_and_set_bit(STMMAC_RESETING, &priv->state))
		usleep_range(1000, 2000);

	set_bit(STMMAC_DOWN, &priv->state);
	dev_close(priv->dev);
	dev_open(priv->dev, NULL);
	clear_bit(STMMAC_DOWN, &priv->state);
	clear_bit(STMMAC_RESETING, &priv->state);
	rtnl_unlock();
}

static void stmmac_service_task(struct work_struct *work)
{
	struct stmmac_priv *priv = container_of(work, struct stmmac_priv,
			service_task);

	stmmac_reset_subtask(priv);
	clear_bit(STMMAC_SERVICE_SCHED, &priv->state);
}

/**
 *  stmmac_hw_init - Init the MAC device
 *  @priv: driver private structure
 *  Description: this function is to configure the MAC device according to
 *  some platform parameters or the HW capability register. It prepares the
 *  driver to use either ring or chain modes and to setup either enhanced or
 *  normal descriptors.
 */
static int stmmac_hw_init(struct stmmac_priv *priv)
{
	int ret;

	/* dwmac-sun8i only work in chain mode */
	if (priv->plat->has_sun8i)
		chain_mode = 1;
	priv->chain_mode = chain_mode;

	/* Initialize HW Interface */
	ret = stmmac_hwif_init(priv);
	if (ret)
		return ret;

	/* Get the HW capability (new GMAC newer than 3.50a) */
	priv->hw_cap_support = stmmac_get_hw_features(priv);
	if (priv->hw_cap_support) {
		dev_info(priv->device, "DMA HW capability register supported\n");

		/* We can override some gmac/dma configuration fields: e.g.
		 * enh_desc, tx_coe (e.g. that are passed through the
		 * platform) with the values from the HW capability
		 * register (if supported).
		 */
		priv->plat->enh_desc = priv->dma_cap.enh_desc;
		priv->plat->pmt = priv->dma_cap.pmt_remote_wake_up;
		priv->hw->pmt = priv->plat->pmt;
		if (priv->dma_cap.hash_tb_sz) {
			priv->hw->multicast_filter_bins =
					(BIT(priv->dma_cap.hash_tb_sz) << 5);
			priv->hw->mcast_bits_log2 =
					ilog2(priv->hw->multicast_filter_bins);
		}

		/* TXCOE doesn't work in thresh DMA mode */
		if (priv->plat->force_thresh_dma_mode)
			priv->plat->tx_coe = 0;
		else
			priv->plat->tx_coe = priv->dma_cap.tx_coe;

		/* In case of GMAC4 rx_coe is from HW cap register. */
		priv->plat->rx_coe = priv->dma_cap.rx_coe;

		if (priv->dma_cap.rx_coe_type2)
			priv->plat->rx_coe = STMMAC_RX_COE_TYPE2;
		else if (priv->dma_cap.rx_coe_type1)
			priv->plat->rx_coe = STMMAC_RX_COE_TYPE1;

	} else {
		dev_info(priv->device, "No HW DMA feature register supported\n");
	}

	if (priv->plat->rx_coe) {
		priv->hw->rx_csum = priv->plat->rx_coe;
		dev_info(priv->device, "RX Checksum Offload Engine supported\n");
		if (priv->synopsys_id < DWMAC_CORE_4_00)
			dev_info(priv->device, "COE Type %d\n", priv->hw->rx_csum);
	}
	if (priv->plat->tx_coe)
		dev_info(priv->device, "TX Checksum insertion supported\n");

	if (priv->plat->pmt) {
		dev_info(priv->device, "Wake-Up On Lan supported\n");
		device_set_wakeup_capable(priv->device, 1);
	}

	if (priv->dma_cap.tsoen)
		dev_info(priv->device, "TSO supported\n");

	/* Run HW quirks, if any */
	if (priv->hwif_quirks) {
		ret = priv->hwif_quirks(priv);
		if (ret)
			return ret;
	}

	/* Rx Watchdog is available in the COREs newer than the 3.40.
	 * In some case, for example on bugged HW this feature
	 * has to be disable and this can be done by passing the
	 * riwt_off field from the platform.
	 */
	if (((priv->synopsys_id >= DWMAC_CORE_3_50) ||
	    (priv->plat->has_xgmac)) && (!priv->plat->riwt_off)) {
		priv->use_riwt = 1;
		dev_info(priv->device,
			 "Enable RX Mitigation via HW Watchdog Timer\n");
	}

	return 0;
}

/**
 * stmmac_dvr_probe
 * @device: device pointer
 * @plat_dat: platform data pointer
 * @res: stmmac resource pointer
 * Description: this is the main probe function used to
 * call the alloc_etherdev, allocate the priv structure.
 * Return:
 * returns 0 on success, otherwise errno.
 */
int stmmac_dvr_probe(struct device *device,
		     struct plat_stmmacenet_data *plat_dat,
		     struct stmmac_resources *res)
{
	struct net_device *ndev = NULL;
	struct stmmac_priv *priv;
	u32 queue, maxq;
	int ret = 0;

	ndev = devm_alloc_etherdev_mqs(device, sizeof(struct stmmac_priv),
				       MTL_MAX_TX_QUEUES, MTL_MAX_RX_QUEUES);
	if (!ndev)
		return -ENOMEM;

	SET_NETDEV_DEV(ndev, device);

	priv = netdev_priv(ndev);
	priv->device = device;
	priv->dev = ndev;

	stmmac_set_ethtool_ops(ndev);
	priv->pause = pause;
	priv->plat = plat_dat;
	priv->ioaddr = res->addr;
	priv->dev->base_addr = (unsigned long)res->addr;

	priv->dev->irq = res->irq;
	priv->wol_irq = res->wol_irq;
	priv->lpi_irq = res->lpi_irq;

	if (!IS_ERR_OR_NULL(res->mac))
		memcpy(priv->dev->dev_addr, res->mac, ETH_ALEN);

	dev_set_drvdata(device, priv->dev);

	/* Verify driver arguments */
	stmmac_verify_args();

	/* Allocate workqueue */
	priv->wq = create_singlethread_workqueue("stmmac_wq");
	if (!priv->wq) {
		dev_err(priv->device, "failed to create workqueue\n");
		return -ENOMEM;
	}

	INIT_WORK(&priv->service_task, stmmac_service_task);

	/* Override with kernel parameters if supplied XXX CRS XXX
	 * this needs to have multiple instances
	 */
	if ((phyaddr >= 0) && (phyaddr <= 31))
		priv->plat->phy_addr = phyaddr;

	if (priv->plat->stmmac_rst) {
		ret = reset_control_assert(priv->plat->stmmac_rst);
		reset_control_deassert(priv->plat->stmmac_rst);
		/* Some reset controllers have only reset callback instead of
		 * assert + deassert callbacks pair.
		 */
		if (ret == -ENOTSUPP)
			reset_control_reset(priv->plat->stmmac_rst);
	}

	/* Init MAC and get the capabilities */
	ret = stmmac_hw_init(priv);
	if (ret)
		goto error_hw_init;

	stmmac_check_ether_addr(priv);

	/* Configure real RX and TX queues */
	netif_set_real_num_rx_queues(ndev, priv->plat->rx_queues_to_use);
	netif_set_real_num_tx_queues(ndev, priv->plat->tx_queues_to_use);

	ndev->netdev_ops = &stmmac_netdev_ops;

	ndev->hw_features = NETIF_F_SG | NETIF_F_IP_CSUM | NETIF_F_IPV6_CSUM |
			    NETIF_F_RXCSUM;

	ret = stmmac_tc_init(priv, priv);
	if (!ret) {
		ndev->hw_features |= NETIF_F_HW_TC;
	}

	if ((priv->plat->tso_en) && (priv->dma_cap.tsoen)) {
		ndev->hw_features |= NETIF_F_TSO | NETIF_F_TSO6;
		priv->tso = true;
		dev_info(priv->device, "TSO feature enabled\n");
	}

	if (priv->dma_cap.addr64) {
		ret = dma_set_mask_and_coherent(device,
				DMA_BIT_MASK(priv->dma_cap.addr64));
		if (!ret) {
			dev_info(priv->device, "Using %d bits DMA width\n",
				 priv->dma_cap.addr64);
		} else {
			ret = dma_set_mask_and_coherent(device, DMA_BIT_MASK(32));
			if (ret) {
				dev_err(priv->device, "Failed to set DMA Mask\n");
				goto error_hw_init;
			}

			priv->dma_cap.addr64 = 32;
		}
	}

	ndev->features |= ndev->hw_features | NETIF_F_HIGHDMA;
	ndev->watchdog_timeo = msecs_to_jiffies(watchdog);
#ifdef STMMAC_VLAN_TAG_USED
	/* Both mac100 and gmac support receive VLAN tag detection */
	ndev->features |= NETIF_F_HW_VLAN_CTAG_RX | NETIF_F_HW_VLAN_STAG_RX;
#endif
	priv->msg_enable = netif_msg_init(debug, default_msg_level);

	/* MTU range: 46 - hw-specific max */
	ndev->min_mtu = ETH_ZLEN - ETH_HLEN;
	if ((priv->plat->enh_desc) || (priv->synopsys_id >= DWMAC_CORE_4_00))
		ndev->max_mtu = JUMBO_LEN;
	else if (priv->plat->has_xgmac)
		ndev->max_mtu = XGMAC_JUMBO_LEN;
	else
		ndev->max_mtu = SKB_MAX_HEAD(NET_SKB_PAD + NET_IP_ALIGN);
	/* Will not overwrite ndev->max_mtu if plat->maxmtu > ndev->max_mtu
	 * as well as plat->maxmtu < ndev->min_mtu which is a invalid range.
	 */
	if ((priv->plat->maxmtu < ndev->max_mtu) &&
	    (priv->plat->maxmtu >= ndev->min_mtu))
		ndev->max_mtu = priv->plat->maxmtu;
	else if (priv->plat->maxmtu < ndev->min_mtu)
		dev_warn(priv->device,
			 "%s: warning: maxmtu having invalid value (%d)\n",
			 __func__, priv->plat->maxmtu);

	if (flow_ctrl)
		priv->flow_ctrl = FLOW_AUTO;	/* RX/TX pause on */

	/* Setup channels NAPI */
	maxq = max(priv->plat->rx_queues_to_use, priv->plat->tx_queues_to_use);

	for (queue = 0; queue < maxq; queue++) {
		struct stmmac_channel *ch = &priv->channel[queue];

		ch->priv_data = priv;
		ch->index = queue;

		if (queue < priv->plat->rx_queues_to_use) {
			netif_napi_add(ndev, &ch->rx_napi, stmmac_napi_poll_rx,
				       NAPI_POLL_WEIGHT);
		}
		if (queue < priv->plat->tx_queues_to_use) {
			netif_tx_napi_add(ndev, &ch->tx_napi,
					  stmmac_napi_poll_tx,
					  NAPI_POLL_WEIGHT);
		}
	}

	mutex_init(&priv->lock);

	/* If a specific clk_csr value is passed from the platform
	 * this means that the CSR Clock Range selection cannot be
	 * changed at run-time and it is fixed. Viceversa the driver'll try to
	 * set the MDC clock dynamically according to the csr actual
	 * clock input.
	 */
	if (priv->plat->clk_csr >= 0)
		priv->clk_csr = priv->plat->clk_csr;
	else
		stmmac_clk_csr_set(priv);

	stmmac_check_pcs_mode(priv);

	if (priv->hw->pcs != STMMAC_PCS_RGMII  &&
	    priv->hw->pcs != STMMAC_PCS_TBI &&
	    priv->hw->pcs != STMMAC_PCS_RTBI) {
		/* MDIO bus Registration */
		ret = stmmac_mdio_register(ndev);
		if (ret < 0) {
			dev_err(priv->device,
				"%s: MDIO bus (id: %d) registration failed",
				__func__, priv->plat->bus_id);
			goto error_mdio_register;
		}
	}

	ret = stmmac_phy_setup(priv);
	if (ret) {
		netdev_err(ndev, "failed to setup phy (%d)\n", ret);
		goto error_phy_setup;
	}

	ret = register_netdev(ndev);
	if (ret) {
		dev_err(priv->device, "%s: ERROR %i registering the device\n",
			__func__, ret);
		goto error_netdev_register;
	}

#ifdef CONFIG_DEBUG_FS
	ret = stmmac_init_fs(ndev);
	if (ret < 0)
		netdev_warn(priv->dev, "%s: failed debugFS registration\n",
			    __func__);
#endif

	return ret;

error_netdev_register:
	phylink_destroy(priv->phylink);
error_phy_setup:
	if (priv->hw->pcs != STMMAC_PCS_RGMII &&
	    priv->hw->pcs != STMMAC_PCS_TBI &&
	    priv->hw->pcs != STMMAC_PCS_RTBI)
		stmmac_mdio_unregister(ndev);
error_mdio_register:
	for (queue = 0; queue < maxq; queue++) {
		struct stmmac_channel *ch = &priv->channel[queue];

		if (queue < priv->plat->rx_queues_to_use)
			netif_napi_del(&ch->rx_napi);
		if (queue < priv->plat->tx_queues_to_use)
			netif_napi_del(&ch->tx_napi);
	}
error_hw_init:
	destroy_workqueue(priv->wq);

	return ret;
}
EXPORT_SYMBOL_GPL(stmmac_dvr_probe);

/**
 * stmmac_dvr_remove
 * @dev: device pointer
 * Description: this function resets the TX/RX processes, disables the MAC RX/TX
 * changes the link status, releases the DMA descriptor rings.
 */
int stmmac_dvr_remove(struct device *dev)
{
	struct net_device *ndev = dev_get_drvdata(dev);
	struct stmmac_priv *priv = netdev_priv(ndev);

	netdev_info(priv->dev, "%s: removing driver", __func__);

#ifdef CONFIG_DEBUG_FS
	stmmac_exit_fs(ndev);
#endif
	stmmac_stop_all_dma(priv);

	stmmac_mac_set(priv, priv->ioaddr, false);
	netif_carrier_off(ndev);
	unregister_netdev(ndev);
	phylink_destroy(priv->phylink);
	if (priv->plat->stmmac_rst)
		reset_control_assert(priv->plat->stmmac_rst);
	clk_disable_unprepare(priv->plat->pclk);
	clk_disable_unprepare(priv->plat->stmmac_clk);
	if (priv->hw->pcs != STMMAC_PCS_RGMII &&
	    priv->hw->pcs != STMMAC_PCS_TBI &&
	    priv->hw->pcs != STMMAC_PCS_RTBI)
		stmmac_mdio_unregister(ndev);
	destroy_workqueue(priv->wq);
	mutex_destroy(&priv->lock);

	return 0;
}
EXPORT_SYMBOL_GPL(stmmac_dvr_remove);

/**
 * stmmac_suspend - suspend callback
 * @dev: device pointer
 * Description: this is the function to suspend the device and it is called
 * by the platform driver to stop the network queue, release the resources,
 * program the PMT register (for WoL), clean and release driver resources.
 */
int stmmac_suspend(struct device *dev)
{
	struct net_device *ndev = dev_get_drvdata(dev);
	struct stmmac_priv *priv = netdev_priv(ndev);

	if (!ndev || !netif_running(ndev))
		return 0;

	phylink_stop(priv->phylink);

	mutex_lock(&priv->lock);

	netif_device_detach(ndev);
	stmmac_stop_all_queues(priv);

	stmmac_disable_all_queues(priv);

	/* Stop TX/RX DMA */
	stmmac_stop_all_dma(priv);

	/* Enable Power down mode by programming the PMT regs */
	if (device_may_wakeup(priv->device)) {
		stmmac_pmt(priv, priv->hw, priv->wolopts);
		priv->irq_wake = 1;
	} else {
		stmmac_mac_set(priv, priv->ioaddr, false);
		pinctrl_pm_select_sleep_state(priv->device);
		/* Disable clock in case of PWM is off */
		clk_disable(priv->plat->pclk);
		clk_disable(priv->plat->stmmac_clk);
	}
	mutex_unlock(&priv->lock);

	priv->speed = SPEED_UNKNOWN;
	return 0;
}
EXPORT_SYMBOL_GPL(stmmac_suspend);

/**
 * stmmac_reset_queues_param - reset queue parameters
 * @dev: device pointer
 */
static void stmmac_reset_queues_param(struct stmmac_priv *priv)
{
	u32 rx_cnt = priv->plat->rx_queues_to_use;
	u32 tx_cnt = priv->plat->tx_queues_to_use;
	u32 queue;

	for (queue = 0; queue < rx_cnt; queue++) {
		struct stmmac_rx_queue *rx_q = &priv->rx_queue[queue];

		rx_q->cur_rx = 0;
		rx_q->dirty_rx = 0;
	}

	for (queue = 0; queue < tx_cnt; queue++) {
		struct stmmac_tx_queue *tx_q = &priv->tx_queue[queue];

		tx_q->cur_tx = 0;
		tx_q->dirty_tx = 0;
		tx_q->mss = 0;
	}
}

/**
 * stmmac_resume - resume callback
 * @dev: device pointer
 * Description: when resume this function is invoked to setup the DMA and CORE
 * in a usable state.
 */
int stmmac_resume(struct device *dev)
{
	struct net_device *ndev = dev_get_drvdata(dev);
	struct stmmac_priv *priv = netdev_priv(ndev);

	if (!netif_running(ndev))
		return 0;

	/* Power Down bit, into the PM register, is cleared
	 * automatically as soon as a magic packet or a Wake-up frame
	 * is received. Anyway, it's better to manually clear
	 * this bit because it can generate problems while resuming
	 * from another devices (e.g. serial console).
	 */
	if (device_may_wakeup(priv->device)) {
		mutex_lock(&priv->lock);
		stmmac_pmt(priv, priv->hw, 0);
		mutex_unlock(&priv->lock);
		priv->irq_wake = 0;
	} else {
		pinctrl_pm_select_default_state(priv->device);
		/* enable the clk previously disabled */
		clk_enable(priv->plat->stmmac_clk);
		clk_enable(priv->plat->pclk);
		/* reset the phy so that it's ready */
		if (priv->mii)
			stmmac_mdio_reset(priv->mii);
	}

	netif_device_attach(ndev);

	mutex_lock(&priv->lock);

	stmmac_reset_queues_param(priv);

	stmmac_clear_descriptors(priv);

	stmmac_hw_setup(ndev, false);
	stmmac_init_coalesce(priv);
	stmmac_set_rx_mode(ndev);

	stmmac_enable_all_queues(priv);

	stmmac_start_all_queues(priv);

	mutex_unlock(&priv->lock);

	phylink_start(priv->phylink);

	return 0;
}
EXPORT_SYMBOL_GPL(stmmac_resume);

#ifndef MODULE
static int __init stmmac_cmdline_opt(char *str)
{
	char *opt;

	if (!str || !*str)
		return -EINVAL;
	while ((opt = strsep(&str, ",")) != NULL) {
		if (!strncmp(opt, "debug:", 6)) {
			if (kstrtoint(opt + 6, 0, &debug))
				goto err;
		} else if (!strncmp(opt, "phyaddr:", 8)) {
			if (kstrtoint(opt + 8, 0, &phyaddr))
				goto err;
		} else if (!strncmp(opt, "buf_sz:", 7)) {
			if (kstrtoint(opt + 7, 0, &buf_sz))
				goto err;
		} else if (!strncmp(opt, "tc:", 3)) {
			if (kstrtoint(opt + 3, 0, &tc))
				goto err;
		} else if (!strncmp(opt, "watchdog:", 9)) {
			if (kstrtoint(opt + 9, 0, &watchdog))
				goto err;
		} else if (!strncmp(opt, "flow_ctrl:", 10)) {
			if (kstrtoint(opt + 10, 0, &flow_ctrl))
				goto err;
		} else if (!strncmp(opt, "pause:", 6)) {
			if (kstrtoint(opt + 6, 0, &pause))
				goto err;
		} else if (!strncmp(opt, "eee_timer:", 10)) {
			if (kstrtoint(opt + 10, 0, &eee_timer))
				goto err;
		} else if (!strncmp(opt, "chain_mode:", 11)) {
			if (kstrtoint(opt + 11, 0, &chain_mode))
				goto err;
		}
	}
	return 0;

err:
	pr_err("%s: ERROR broken module parameter conversion", __func__);
	return -EINVAL;
}

__setup("stmmaceth=", stmmac_cmdline_opt);
#endif /* MODULE */

static int __init stmmac_init(void)
{
#ifdef CONFIG_DEBUG_FS
	/* Create debugfs main directory if it doesn't exist yet */
	if (!stmmac_fs_dir) {
		stmmac_fs_dir = debugfs_create_dir(STMMAC_RESOURCE_NAME, NULL);

		if (!stmmac_fs_dir || IS_ERR(stmmac_fs_dir)) {
			pr_err("ERROR %s, debugfs create directory failed\n",
			       STMMAC_RESOURCE_NAME);

			return -ENOMEM;
		}
	}
#endif

	return 0;
}

static void __exit stmmac_exit(void)
{
#ifdef CONFIG_DEBUG_FS
	debugfs_remove_recursive(stmmac_fs_dir);
#endif
}

module_init(stmmac_init)
module_exit(stmmac_exit)

MODULE_DESCRIPTION("STMMAC 10/100/1000 Ethernet device driver");
MODULE_AUTHOR("Giuseppe Cavallaro <peppe.cavallaro@st.com>");
MODULE_LICENSE("GPL");<|MERGE_RESOLUTION|>--- conflicted
+++ resolved
@@ -814,29 +814,15 @@
 	phylink_set(mac_supported, 10baseT_Full);
 	phylink_set(mac_supported, 100baseT_Half);
 	phylink_set(mac_supported, 100baseT_Full);
-<<<<<<< HEAD
-=======
 	phylink_set(mac_supported, 1000baseT_Half);
 	phylink_set(mac_supported, 1000baseT_Full);
 	phylink_set(mac_supported, 1000baseKX_Full);
->>>>>>> bb831786
 
 	phylink_set(mac_supported, Autoneg);
 	phylink_set(mac_supported, Pause);
 	phylink_set(mac_supported, Asym_Pause);
 	phylink_set_port_modes(mac_supported);
 
-<<<<<<< HEAD
-	if (priv->plat->has_gmac ||
-	    priv->plat->has_gmac4 ||
-	    priv->plat->has_xgmac) {
-		phylink_set(mac_supported, 1000baseT_Half);
-		phylink_set(mac_supported, 1000baseT_Full);
-		phylink_set(mac_supported, 1000baseKX_Full);
-	}
-
-=======
->>>>>>> bb831786
 	/* Cut down 1G if asked to */
 	if ((max_speed > 0) && (max_speed < 1000)) {
 		phylink_set(mask, 1000baseT_Full);
@@ -1564,14 +1550,8 @@
 			goto err_dma;
 		}
 
-<<<<<<< HEAD
-		rx_q->buf_pool = kmalloc_array(DMA_RX_SIZE,
-					       sizeof(*rx_q->buf_pool),
-					       GFP_KERNEL);
-=======
 		rx_q->buf_pool = kcalloc(DMA_RX_SIZE, sizeof(*rx_q->buf_pool),
 					 GFP_KERNEL);
->>>>>>> bb831786
 		if (!rx_q->buf_pool)
 			goto err_dma;
 
@@ -3294,11 +3274,8 @@
 	int len, dirty = stmmac_rx_dirty(priv, queue);
 	unsigned int entry = rx_q->dirty_rx;
 
-<<<<<<< HEAD
-=======
 	len = DIV_ROUND_UP(priv->dma_buf_sz, PAGE_SIZE) * PAGE_SIZE;
 
->>>>>>> bb831786
 	while (dirty-- > 0) {
 		struct stmmac_rx_buffer *buf = &rx_q->buf_pool[entry];
 		struct dma_desc *p;
@@ -3314,13 +3291,6 @@
 			if (!buf->page)
 				break;
 		}
-<<<<<<< HEAD
-
-		buf->addr = page_pool_get_dma_addr(buf->page);
-		stmmac_set_desc_addr(priv, p, buf->addr);
-		stmmac_refill_desc3(priv, rx_q, p);
-
-=======
 
 		buf->addr = page_pool_get_dma_addr(buf->page);
 
@@ -3333,7 +3303,6 @@
 		stmmac_set_desc_addr(priv, p, buf->addr);
 		stmmac_refill_desc3(priv, rx_q, p);
 
->>>>>>> bb831786
 		rx_q->rx_count_frames++;
 		rx_q->rx_count_frames %= priv->rx_coal_frames;
 		use_rx_wd = priv->use_riwt && rx_q->rx_count_frames;
@@ -3465,11 +3434,6 @@
 			skb_copy_to_linear_data(skb, page_address(buf->page),
 						frame_len);
 			skb_put(skb, frame_len);
-<<<<<<< HEAD
-			dma_sync_single_for_device(priv->device, buf->addr,
-						   frame_len, DMA_FROM_DEVICE);
-=======
->>>>>>> bb831786
 
 			if (netif_msg_pktdata(priv)) {
 				netdev_dbg(priv->dev, "frame received (%dbytes)",
